--- conflicted
+++ resolved
@@ -46,11 +46,7 @@
             'name': dir.name,
             'stops': dir.get_stop_ids()
         } for dir in route.get_direction_infos()],
-<<<<<<< HEAD
         'stops': {stop.id: {'title': stop.title, 'lat': stop.lat, 'lon': stop.lon, 'location_id': stop.location_id} for stop in route.get_stop_infos()}
-=======
-        'stops': {stop.id: {'title': stop.title, 'lat': stop.lat, 'lon': stop.lon} for stop in route.get_stop_infos()}
->>>>>>> 7c0a3c73
     }
     res = Response(json.dumps(data, indent=2), mimetype='application/json')
     res.headers['Cache-Control'] = 'max-age=3600'
