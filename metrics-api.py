--- conflicted
+++ resolved
@@ -10,12 +10,9 @@
 import requests
 import math
 import sys
-<<<<<<< HEAD
 import re
 from errors import StopNotOnRouteError
-=======
 from models import metrics, util, arrival_history, wait_times, trip_times, nextbus, constants, errors
->>>>>>> 8d2b577c
 
 """
 This is the app's main file!
@@ -163,7 +160,7 @@
 
     return Response(json.dumps(data, indent=2), mimetype='application/json')
 
-<<<<<<< HEAD
+
 
 
 
@@ -226,7 +223,6 @@
  
  
  
-=======
 def make_error_response(params, error, status):
     data = {
         'params': params,
@@ -234,7 +230,7 @@
     }
     return Response(json.dumps(data, indent=2), status=status, mimetype='application/json')
 
->>>>>>> 8d2b577c
+
 @app.route('/metrics_by_interval', methods=['GET'])
 def metrics_by_interval():
     route_id = request.args.get('route_id')
