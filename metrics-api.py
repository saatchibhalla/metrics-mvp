--- conflicted
+++ resolved
@@ -19,17 +19,14 @@
 # Create the app
 app = Flask(__name__, static_folder='frontend/build')
 
-<<<<<<< HEAD
 @app.route('/', methods=['GET'])
 def index():
     return "<a href='/metrics'>/metrics</a>";
-=======
+
 # Test endpoint
 @app.route('/ping', methods=['GET'])
 def ping():
     return "pong"
-
->>>>>>> 181108ad
 
 # "Command Line"-esque endpoints
 @app.route('/metrics', methods=['GET'])
