--- conflicted
+++ resolved
@@ -22,13 +22,10 @@
       - ./backend:/app/backend
     environment:
       FLASK_DEBUG: 1
-<<<<<<< HEAD
       OPENTRANSIT_CONFIG_YAML: |
+        trynapi_url: http://tryn-api.opentransit.city
         agency_ids:
           - muni
-=======
-      TRYNAPI_URL: http://tryn-api.opentransit.city
->>>>>>> c4b43c35
   react-dev:
     container_name: metrics-react-dev
     build:
