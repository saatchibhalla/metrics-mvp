<!DOCTYPE html>
<html lang="en">
  <head>
    <meta charset="utf-8" />
    <link rel="shortcut icon" href="%PUBLIC_URL%/favicon.ico" />
    <link
      rel="stylesheet"
      href="https://maxcdn.bootstrapcdn.com/bootstrap/4.2.1/css/bootstrap.min.css"
      integrity="sha384-GJzZqFGwb1QTTN6wy59ffF1BuGJpLSa9DkKMp0DgiMDm4iYMj70gZWKYbI706tWS"
      crossorigin="anonymous"
    />
<<<<<<< HEAD
    
    <link
      rel="stylesheet"
      href="//cdnjs.cloudflare.com/ajax/libs/leaflet/1.4.0/leaflet.css"
    />
        
=======

     <link
      rel="stylesheet"
      href="//cdnjs.cloudflare.com/ajax/libs/leaflet/1.4.0/leaflet.css"
    />
>>>>>>> a503239f
    <meta
      name="viewport"
      content="width=device-width, initial-scale=1, shrink-to-fit=no"
    />
    <meta name="theme-color" content="#000000" />
    <!--
      manifest.json provides metadata used when your web app is added to the
      homescreen on Android. See https://developers.google.com/web/fundamentals/web-app-manifest/
    -->
    <link rel="manifest" href="%PUBLIC_URL%/manifest.json" />
    <!--
      Notice the use of %PUBLIC_URL% in the tags above.
      It will be replaced with the URL of the `public` folder during the build.
      Only files inside the `public` folder can be referenced from the HTML.

      Unlike "/favicon.ico" or "favicon.ico", "%PUBLIC_URL%/favicon.ico" will
      work correctly both with client-side routing and a non-root public URL.
      Learn how to configure a non-root public URL by running `npm run build`.
    -->
    <title>OpenTransit</title>
    <style>
@import url('https://fonts.googleapis.com/css?family=Oswald:300,400|Roboto');
</style>
  </head>
  <body>
    <noscript>You need to enable JavaScript to run this app.</noscript>
    <div id="root"></div>
    <!--
      This HTML file is a template.
      If you open it directly in the browser, you will see an empty page.

      You can add webfonts, meta tags, or analytics to this file.
      The build step will place the bundled scripts into the <body> tag.

      To begin the development, run `npm start` or `yarn start`.
      To create a production bundle, use `npm run build` or `yarn build`.
    -->
  </body>
</html><|MERGE_RESOLUTION|>--- conflicted
+++ resolved
@@ -9,20 +9,11 @@
       integrity="sha384-GJzZqFGwb1QTTN6wy59ffF1BuGJpLSa9DkKMp0DgiMDm4iYMj70gZWKYbI706tWS"
       crossorigin="anonymous"
     />
-<<<<<<< HEAD
-    
-    <link
-      rel="stylesheet"
-      href="//cdnjs.cloudflare.com/ajax/libs/leaflet/1.4.0/leaflet.css"
-    />
-        
-=======
 
      <link
       rel="stylesheet"
       href="//cdnjs.cloudflare.com/ajax/libs/leaflet/1.4.0/leaflet.css"
     />
->>>>>>> a503239f
     <meta
       name="viewport"
       content="width=device-width, initial-scale=1, shrink-to-fit=no"
