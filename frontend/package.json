--- conflicted
+++ resolved
@@ -24,11 +24,7 @@
     "react-date-picker": "^7.2.0",
     "react-dom": "^16.8.6",
     "react-gradient-timepicker": "^0.0.3",
-<<<<<<< HEAD
-    "react-leaflet": "^2.3.0",
-=======
     "react-leaflet": "^2.4.0",
->>>>>>> d1df9c9d
     "react-leaflet-control": "^2.1.1",
     "react-redux": "^6.0.1",
     "react-scripts": "2.1.3",
