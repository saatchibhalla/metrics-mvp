import axios from 'axios';
import { metricsBaseURL } from '../config';
<<<<<<< HEAD
import { getTimePath } from '../helpers/precomputed';

export const routesUrl =
  'https://opentransit-precomputed-stats.s3.amazonaws.com/routes_v2_sf-muni.json.gz';
=======
import { getStatPath, getTimePath } from '../helpers/precomputed';
import { generateTripURL, generateWaitTimeURL, routesUrl } from '../locationConstants';
>>>>>>> 2a28d762

export function fetchGraphData(params) {
  return function(dispatch) {
    axios
      .get('/api/metrics', {
        params,
        baseURL: metricsBaseURL,
      })
      .then(response => {
        dispatch({
          type: 'RECEIVED_GRAPH_DATA',
          payload: response.data,
          graphParams: params,
        });
      })
      .catch(err => {
        const errStr =
          err.response && err.response.data && err.response.data.error
            ? err.response.data.error
            : err.message;
        dispatch({ type: 'RECEIVED_GRAPH_ERROR', payload: errStr });
      });
  };
}

export function resetGraphData() {
  return function(dispatch) {
    dispatch({ type: 'RESET_GRAPH_DATA', payload: null });
  };
}

export function fetchIntervalData(params) {
  return function(dispatch) {
    axios
      .get('/api/metrics_by_interval', {
        params,
        baseURL: metricsBaseURL,
      })
      .then(response => {
        dispatch({
          type: 'RECEIVED_INTERVAL_DATA',
          payload: response.data,
          graphParams: params,
        });
      })
      .catch(err => {
        const errStr =
          err.response && err.response.data && err.response.data.error
            ? err.response.data.error
            : err.message;
        dispatch({ type: 'RECEIVED_INTERVAL_ERROR', payload: errStr });
      });
  };
}

export function resetIntervalData() {
  return function(dispatch) {
    dispatch({ type: 'RESET_INTERVAL_DATA', payload: null });
  };
}

export function fetchRoutes() {
  return function(dispatch) {
    axios
      .get(routesUrl)
      .then(response => {
        dispatch({ type: 'RECEIVED_ROUTES', payload: response.data.routes });
      })
      .catch(err => {
        dispatch({ type: 'RECEIVED_ROUTES_ERROR', payload: err });
      });
  };
}

export function fetchPrecomputedWaitAndTripData(params) {
  return function(dispatch, getState) {
    const timeStr = params.startTime
      ? `${params.startTime}-${params.endTime}`
      : '';
    const dateStr = params.date;

    const tripStatGroup = 'p10-median-p90'; // blocked; // 'median'
    const tripTimesCache = getState().routes.tripTimesCache;

    const tripTimes = tripTimesCache[`${dateStr + timeStr}${tripStatGroup}`];

    if (!tripTimes) {
      const timePath = getTimePath(timeStr);
      const statPath = tripStatGroup;

      const s3Url = generateTripURL(dateStr, statPath, timePath);

      axios
        .get(s3Url)
        .then(response => {
          dispatch({
            type: 'RECEIVED_PRECOMPUTED_TRIP_TIMES',
            payload: [response.data, `${dateStr + timeStr}${tripStatGroup}`],
          });
        })
        .catch(() => {
          /* do something? */
        });
    }

    const waitStatGroup = 'median-p90-plt20m';
    const waitTimesCache = getState().routes.waitTimesCache;
    const waitTimes = waitTimesCache[`${dateStr + timeStr}${waitStatGroup}`];

    if (!waitTimes) {
      const timePath = getTimePath(timeStr);
      const statPath = waitStatGroup; // for now, nothing clever about selecting smaller files here //getStatPath(statGroup);

      const s3Url = generateWaitTimeURL(dateStr, statPath, timePath);

      axios
        .get(s3Url)
        .then(response => {
          dispatch({
            type: 'RECEIVED_PRECOMPUTED_WAIT_TIMES',
            payload: [response.data, `${dateStr + timeStr}${waitStatGroup}`],
          });
        })
        .catch(() => {
          /* do something? */
        });
    }
  };
}

/**
 * Action creator that fetches arrival history from S3 corresponding to the
 * day and route specified by params.
 *
 * @param params graphParams object
 */
export function fetchArrivals(params) {
  return function(dispatch) {
    const dateStr = params.date;

    const s3Url = `https://opentransit-stop-arrivals.s3.amazonaws.com/v4/sf-muni/${dateStr.replace(
      /-/g,
      '/',
    )}/arrivals_v4_sf-muni_${dateStr}_${params.routeId}.json.gz`;

    axios
      .get(s3Url)
      .then(response => {
        dispatch({
          type: 'RECEIVED_ARRIVALS',
          payload: [response.data, dateStr, params.routeId],
        });
      })
      .catch(err => {
        console.error(err);
      });
  };
}

export function handleSpiderMapClick(stops, latLng) {
  return function(dispatch) {
    dispatch({ type: 'RECEIVED_SPIDER_MAP_CLICK', payload: [stops, latLng] });
  };
}

/**
 * This is an action creator where the action calls two actions.
 * Basically this a way of calling two APIs at once, where two APIs
 * have no interactions with each other.
 */
export function fetchData(graphParams, intervalParams) {
  return function(dispatch) {
    dispatch(fetchGraphData(graphParams));
    dispatch(fetchIntervalData(intervalParams));
  };
}

export function handleGraphParams(params) {
  return function(dispatch, getState) {
    dispatch({ type: 'RECEIVED_GRAPH_PARAMS', payload: params });
    const graphParams = getState().routes.graphParams;

    // for debugging: console.log('hGP: ' + graphParams.routeId + ' dirid: ' + graphParams.directionId + " start: " + graphParams.startStopId + " end: " + graphParams.endStopId);
    // fetch graph data if all params provided
    // TODO: fetch route summary data if all we have is a route ID.

    if (graphParams.date) {
      dispatch(fetchPrecomputedWaitAndTripData(graphParams));
    }

    if (
      graphParams.routeId &&
      graphParams.directionId &&
      graphParams.startStopId &&
      graphParams.endStopId
    ) {
      const intervalParams = Object.assign({}, graphParams);
      delete intervalParams.startTime; // for interval api, clear out start/end time and use defaults for now
      delete intervalParams.endTime; // because the hourly graph is spiky and can trigger panda "empty axes" errors.

      dispatch(fetchData(graphParams, intervalParams));
    } else {
      // when we don't have all params, clear graph data

      dispatch(resetGraphData());
      dispatch(resetIntervalData());
    }
  };
}<|MERGE_RESOLUTION|>--- conflicted
+++ resolved
@@ -1,14 +1,9 @@
 import axios from 'axios';
 import { metricsBaseURL } from '../config';
-<<<<<<< HEAD
-import { getTimePath } from '../helpers/precomputed';
-
-export const routesUrl =
-  'https://opentransit-precomputed-stats.s3.amazonaws.com/routes_v2_sf-muni.json.gz';
-=======
+
 import { getStatPath, getTimePath } from '../helpers/precomputed';
 import { generateTripURL, generateWaitTimeURL, routesUrl } from '../locationConstants';
->>>>>>> 2a28d762
+
 
 export function fetchGraphData(params) {
   return function(dispatch) {
