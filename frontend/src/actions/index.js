--- conflicted
+++ resolved
@@ -82,7 +82,6 @@
   };
 }
 
-<<<<<<< HEAD
 export function fetchTazs() {
   return function (dispatch) {
     axios.get('/data/san_francisco_taz.json', {
@@ -179,10 +178,7 @@
     };
   }
 
-export function handleRouteSelect(route) {
-  return function(dispatch) {
-    dispatch({ type: 'RECEIVED_ROUTE_SELECTION', payload: route });
-=======
+
 export function handleGraphParams(params) {
   return function(dispatch, getState) {
     dispatch({ type: 'RECEIVED_GRAPH_PARAMS', payload: params });
@@ -206,7 +202,6 @@
       dispatch(resetIntervalData());
       
     }
->>>>>>> e7c5aa3e
   };
 }
 
