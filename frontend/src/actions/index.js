--- conflicted
+++ resolved
@@ -111,15 +111,8 @@
     }
 
     const waitTimesCache = getState().routes.waitTimesCache;
-<<<<<<< HEAD
-
     const waitTimes = waitTimesCache[`${dateStr + timeStr}median`];
 
-=======
-
-    const waitTimes = waitTimesCache[`${dateStr + timeStr}median`];
-
->>>>>>> b8a615aa
     if (!waitTimes) {
       const timePath = getTimePath(timeStr);
       const statPath = getStatPath('median');
