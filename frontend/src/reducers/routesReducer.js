/* eslint-disable no-case-declarations */
const initialState = {
  routes: null,
  spiderSelection: [],
  graphParams: {
    route_id: null,
    direction_id: null,
    start_stop_id: null,
    end_stop_id: null,
    start_time: null,
    end_time: null,
    date: '2019-06-06',
  },
  spiderLatLng: null, 
  tripTimesCache: {},
  waitTimesCache: {},
};

export default (state = initialState, action) => {
  switch (action.type) {
    case 'RECEIVED_ROUTES':
      return { ...state, routes: action.payload };
    case 'RECEIVED_SPIDER_MAP_CLICK':
      return { ...state, spiderSelection: action.payload[0], spiderLatLng: action.payload[1]};
    case 'RECEIVED_GRAPH_PARAMS':
      return { ...state, graphParams: Object.assign({}, state.graphParams, action.payload) };
    case 'RECEIVED_ROUTES_ERROR':
      return state;
    case 'RECEIVED_PRECOMPUTED_TRIP_TIMES':
<<<<<<< HEAD
      return { ...state, fetched: true, tripTimesCache: { ...state.tripTimesCache,
        [action.payload[1]]: action.payload[0] }} ; // add new dictionary entry into tripTimesCache
    case 'RECEIVED_PRECOMPUTED_WAIT_TIMES':
      return { ...state, fetched: true, waitTimesCache: { ...state.waitTimesCache,
=======
      return { ...state, tripTimesCache: { ...state.tripTimesCache,
        [action.payload[1]]: action.payload[0] }} ; // add new dictionary entry into tripTimesCache
    case 'RECEIVED_PRECOMPUTED_WAIT_TIMES':
      return { ...state, waitTimesCache: { ...state.waitTimesCache,
>>>>>>> e3c42290
        [action.payload[1]]: action.payload[0] }} ; // add new dictionary entry into waitTimesCache
    default:
      return state;
  }
};<|MERGE_RESOLUTION|>--- conflicted
+++ resolved
@@ -27,17 +27,10 @@
     case 'RECEIVED_ROUTES_ERROR':
       return state;
     case 'RECEIVED_PRECOMPUTED_TRIP_TIMES':
-<<<<<<< HEAD
-      return { ...state, fetched: true, tripTimesCache: { ...state.tripTimesCache,
-        [action.payload[1]]: action.payload[0] }} ; // add new dictionary entry into tripTimesCache
-    case 'RECEIVED_PRECOMPUTED_WAIT_TIMES':
-      return { ...state, fetched: true, waitTimesCache: { ...state.waitTimesCache,
-=======
       return { ...state, tripTimesCache: { ...state.tripTimesCache,
         [action.payload[1]]: action.payload[0] }} ; // add new dictionary entry into tripTimesCache
     case 'RECEIVED_PRECOMPUTED_WAIT_TIMES':
       return { ...state, waitTimesCache: { ...state.waitTimesCache,
->>>>>>> e3c42290
         [action.payload[1]]: action.payload[0] }} ; // add new dictionary entry into waitTimesCache
     default:
       return state;
