--- conflicted
+++ resolved
@@ -11,12 +11,8 @@
   const components = {
     Home: <Home />,
     About: <About />,
-<<<<<<< HEAD
-    NotFound: <NotFound />,
-=======
     Landing: <Landing />,
     NotFound: <NotFound />
->>>>>>> cc0f72cb
   };
   return (
     <Fragment>
