--- conflicted
+++ resolved
@@ -46,7 +46,6 @@
     M: {
       M____O_D00: {
         ignoreFirstStop: true, // Embarcadero & Folsom is not a real stop
-<<<<<<< HEAD
       },
     },
     N: {
@@ -59,39 +58,6 @@
     },
     '5': {
       '5____I_F00': {
-        ignoreFirstStop: 4218, // no data for 3927, and first few stop ids are now different.  Problem is even worse on outbound side, no good fix there.
-      },
-    },
-    '9': {
-      '9____I_N00': {
-        ignoreFirstStop: 7297, // use Bayshore as actual first stop (daytime)
-      },
-      '9____O_N00': {
-        ignoreLastStop: 7297, // use Bayshore as actual terminal (daytime)
-      },
-    },
-    '24': {
-      directionsToIgnore: ['24___I_D10'],
-    },
-    '90': {
-      ignoreRoute: true,
-    },
-    '91': {
-      ignoreRoute: true,
-    },
-=======
-      },
-    },
-    N: {
-      N____O_F10: {
-        ignoreFirstStop: true, // 4th and King to 2nd and King trip times are skewed by a few hyperlong trips
-      },
-    },
-    S: {
-      ignoreRoute: true,
-    },
-    '5': {
-      '5____I_F00': {
         ignoreFirstStop: '4218', // no data for 3927, and first few stop ids are now different.  Problem is even worse on outbound side, no good fix there.
       },
     },
@@ -112,7 +78,6 @@
     '91': {
       ignoreRoute: true,
     },
->>>>>>> b8a615aa
     K_OWL: {
       ignoreRoute: true,
     },
@@ -210,8 +175,6 @@
   return false;
 }
 
-<<<<<<< HEAD
-=======
 /**
  * Get precomputed trip times for the first stop, then apply heuristic rules
  * to trim off the first stop or first stops if needed.
@@ -549,14 +512,11 @@
   .domain([0.25, 0.5, 0.75])
   .range(['black', 'black', 'black', 'white']);
 
->>>>>>> b8a615aa
 /**
  * Returns the distance between two stops in miles.
  */
 export function milesBetween(p1, p2) {
   const meters = haverDistance(p1.lat, p1.lon, p2.lat, p2.lon);
-<<<<<<< HEAD
-=======
   return metersToMiles(meters);
 }
 
@@ -566,7 +526,6 @@
  * @returns Conversion from meters to miles.
  */
 export function metersToMiles(meters) {
->>>>>>> b8a615aa
   return meters / 1609.344;
 }
 
