--- conflicted
+++ resolved
@@ -58,166 +58,6 @@
     this.setState({ crosshairValues: { trip: [this.tripData[index]] } });
   };
 
-<<<<<<< HEAD
-=======
-  computeGrades(headwayMin, waitTimes, tripTimes, speed) {
-    //
-    // grade and score for average wait
-    //
-
-    const averageWaitScoreScale = d3
-      .scaleLinear()
-      .domain([5, 10])
-      .rangeRound([100, 0])
-      .clamp(true);
-
-    const averageWaitGradeScale = d3
-      .scaleThreshold()
-      .domain([5, 7.5, 10])
-      .range(['A', 'B', 'C', 'D']);
-
-    //
-    // grade and score for long wait probability
-    //
-    // where probability of 20 min wait is:
-    //   the sum of counts of bins whose range starts at 20 or more, divided by count
-    //
-
-    const reducer = (accumulator, currentValue) => {
-      const LONG_WAIT = 20; // histogram bins are in minutes
-      return currentValue.bin_start >= LONG_WAIT
-        ? accumulator + currentValue.count
-        : accumulator;
-    };
-
-    let longWaitProbability = 0;
-    if (waitTimes && waitTimes.histogram) {
-      longWaitProbability = waitTimes.histogram.reduce(reducer, 0);
-      longWaitProbability /= waitTimes.count;
-    }
-
-    const longWaitScoreScale = d3
-      .scaleLinear()
-      .domain([0.1, 0.33])
-      .rangeRound([100, 0])
-      .clamp(true);
-
-    const longWaitGradeScale = d3
-      .scaleThreshold()
-      .domain([0.1, 0.2, 0.33])
-      .range(['A', 'B', 'C', 'D']);
-
-    // grade and score for travel speed
-
-    const speedScoreScale = d3
-      .scaleLinear()
-      .domain([5, 10])
-      .rangeRound([0, 100])
-      .clamp(true);
-
-    const speedGradeScale = d3
-      .scaleThreshold()
-      .domain([5, 7.5, 10])
-      .range(['D', 'C', 'B', 'A']);
-
-    //
-    // grade score for travel time variability
-    //
-    // where variance is planning percentile time minus average time
-    //
-
-    let travelVarianceTime = 0;
-    if (tripTimes) {
-      travelVarianceTime =
-        getPercentileValue(tripTimes, PLANNING_PERCENTILE) - tripTimes.avg;
-    }
-
-    const travelVarianceScoreScale = d3
-      .scaleLinear()
-      .domain([5, 10])
-      .rangeRound([100, 0])
-      .clamp(true);
-
-    const travelVarianceGradeScale = d3
-      .scaleThreshold()
-      .domain([5, 7.5, 10])
-      .range(['A', 'B', 'C', 'D']);
-
-    const totalGradeScale = d3
-      .scaleThreshold()
-      .domain([100, 200, 300])
-      .range(['D', 'C', 'B', 'A']);
-
-    let averageWaitScore = 0;
-    let averageWaitGrade = '';
-    let longWaitScore = 0;
-    let longWaitGrade = '';
-    let speedScore = 0;
-    let speedGrade = '';
-    let travelVarianceScore = 0;
-    let travelVarianceGrade = '';
-    let totalScore = 0;
-    let totalGrade = '';
-
-    if (headwayMin) {
-      averageWaitScore = averageWaitScoreScale(waitTimes.avg);
-      averageWaitGrade = averageWaitGradeScale(waitTimes.avg);
-
-      longWaitScore = longWaitScoreScale(longWaitProbability);
-      longWaitGrade = longWaitGradeScale(longWaitProbability);
-
-      speedScore = speedScoreScale(speed);
-      speedGrade = speedGradeScale(speed);
-
-      travelVarianceScore = travelVarianceScoreScale(travelVarianceTime);
-      travelVarianceGrade = travelVarianceGradeScale(travelVarianceTime);
-
-      totalScore =
-        averageWaitScore + longWaitScore + speedScore + travelVarianceScore;
-      totalGrade = totalGradeScale(totalScore);
-    }
-
-    return {
-      averageWaitScore,
-      averageWaitGrade,
-      longWaitProbability,
-      longWaitScore,
-      longWaitGrade,
-      speedScore,
-      speedGrade,
-      travelVarianceTime,
-      travelVarianceScore,
-      travelVarianceGrade,
-      totalScore,
-      totalGrade,
-      highestPossibleScore: 400,
-    };
-  }
-
-  computeDistance(graphParams, routes) {
-    let miles = 0;
-
-    if (graphParams && graphParams.endStopId) {
-      const directionId = graphParams.directionId;
-      const routeId = graphParams.routeId;
-
-      const route = routes.find(thisRoute => thisRoute.id === routeId);
-      const stopSequence = route.directions.find(dir => dir.id === directionId)
-        .stops;
-      const startIndex = stopSequence.indexOf(graphParams.startStopId);
-      const endIndex = stopSequence.indexOf(graphParams.endStopId);
-
-      for (let i = startIndex; i < endIndex; i++) {
-        const fromStopInfo = route.stops[stopSequence[i]];
-        const toStopInfo = route.stops[stopSequence[i + 1]];
-        miles += milesBetween(fromStopInfo, toStopInfo);
-      }
-    }
-
-    return miles;
-  }
-
->>>>>>> 6cb509a9
   handleTabChange(event, newValue) {
     this.setState({ tabValue: newValue });
   }
@@ -319,7 +159,7 @@
             />
           </Tabs>
         </AppBar>
-<<<<<<< HEAD
+
         
         {headwayMin && routes ? (
           <div>
@@ -330,43 +170,7 @@
                 graphParams={graphParams}
                 routes={routes}
               />
-=======
-
-        {headwayMin && grades ? (
-          <div>
-            <Box p={2} hidden={this.state.tabValue !== SUMMARY}>
-              <Typography variant="h5" display="inline">
-                Trip Grade: {grades.totalGrade} ( {grades.totalScore} /{' '}
-                {grades.highestPossibleScore} )
-              </Typography>
-              <p>
-                {`${PLANNING_PERCENTILE}% of waits under ${Math.round(
-                  getPercentileValue(waitTimes, PLANNING_PERCENTILE),
-                )} minutes`}
-              </p>
-              <Table>
-                <TableHead>
-                  <TableRow>
-                    <TableCell align="right">Metric</TableCell>
-                    <TableCell align="right">Value</TableCell>
-                    <TableCell align="right">Grade</TableCell>
-                    <TableCell align="right">Score</TableCell>
-                  </TableRow>
-                </TableHead>
-                <TableBody>
-                  {tableRows.map(row => (
-                    <TableRow key={row.metric}>
-                      <TableCell component="th" scope="row">
-                        {row.metric}
-                      </TableCell>
-                      <TableCell align="right">{row.value}</TableCell>
-                      <TableCell align="right">{row.grade}</TableCell>
-                      <TableCell align="right">{row.score}</TableCell>
-                    </TableRow>
-                  ))}
-                </TableBody>
-              </Table>
->>>>>>> 6cb509a9
+
             </Box>
 
             <Box p={2} hidden={this.state.tabValue !== TIME_OF_DAY}>
