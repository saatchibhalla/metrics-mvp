import React, { Component } from 'react';
import { css } from 'emotion';
import InfoIntervalsOfDay from './InfoIntervalsOfDay';
import { getPercentileValue, getBinMin, getBinMax } from '../helpers/graphData';
import { milesBetween } from '../helpers/routeCalculations';
import {
  PLANNING_PERCENTILE,
  CHART_COLORS,
  REACT_VIS_CROSSHAIR_NO_LINE,
} from '../UIConstants';
import * as d3 from 'd3';
<<<<<<< HEAD
import {
  XYPlot,
  HorizontalGridLines,
  XAxis,
  YAxis,
  VerticalRectSeries,
  ChartLabel,
  Crosshair,
} from 'react-vis';
=======
import { XYPlot, HorizontalGridLines, XAxis, YAxis, VerticalRectSeries,
  ChartLabel, Crosshair } from 'react-vis';
import { Card, CardContent } from '@material-ui/core';

>>>>>>> a25a78ee

class Info extends Component {
  constructor(props) {
    super(props);
    this.state = {
      crosshairValues: {}, // tooltip starts out empty
    };
  }

  computeGrades(headwayMin, waitTimes, tripTimes, speed) {
    //
    // grade and score for average wait
    //

    const averageWaitScoreScale = d3
      .scaleLinear()
      .domain([5, 10])
      .rangeRound([100, 0])
      .clamp(true);

    const averageWaitGradeScale = d3
      .scaleThreshold()
      .domain([5, 7.5, 10])
      .range(['A', 'B', 'C', 'D']);

    //
    // grade and score for long wait probability
    //
    // where probability of 20 min wait is:
    //   the sum of counts of bins whose range starts at 20 or more, divided by count
    //

    const reducer = (accumulator, currentValue, index) => {
      const LONG_WAIT = 20; // histogram bins are in minutes
      return currentValue.bin_start >= LONG_WAIT
        ? accumulator + currentValue.count
        : accumulator;
    };

    let longWaitProbability = 0;
    if (waitTimes && waitTimes.histogram) {
      longWaitProbability = waitTimes.histogram.reduce(reducer, 0);
      longWaitProbability /= waitTimes.count;
    }

    const longWaitScoreScale = d3
      .scaleLinear()
      .domain([0.1, 0.33])
      .rangeRound([100, 0])
      .clamp(true);

    const longWaitGradeScale = d3
      .scaleThreshold()
      .domain([0.1, 0.2, 0.33])
      .range(['A', 'B', 'C', 'D']);

    // grade and score for travel speed

    const speedScoreScale = d3
      .scaleLinear()
      .domain([5, 10])
      .rangeRound([0, 100])
      .clamp(true);

    const speedGradeScale = d3
      .scaleThreshold()
      .domain([5, 7.5, 10])
      .range(['D', 'C', 'B', 'A']);

    //
    // grade score for travel time variability
    //
    // where variance is planning percentile time minus average time
    //

    let travelVarianceTime = 0;
    if (tripTimes) {
      travelVarianceTime =
        getPercentileValue(tripTimes, PLANNING_PERCENTILE) - tripTimes.avg;
    }

    const travelVarianceScoreScale = d3
      .scaleLinear()
      .domain([5, 10])
      .rangeRound([100, 0])
      .clamp(true);

    const travelVarianceGradeScale = d3
      .scaleThreshold()
      .domain([5, 7.5, 10])
      .range(['A', 'B', 'C', 'D']);

    const totalGradeScale = d3
      .scaleThreshold()
      .domain([100, 200, 300])
      .range(['D', 'C', 'B', 'A']);

    let averageWaitScore = 0;
    let averageWaitGrade = '';
    let longWaitScore = 0;
    let longWaitGrade = '';
    let speedScore = 0;
    let speedGrade = '';
    let travelVarianceScore = 0;
    let travelVarianceGrade = '';
    let totalScore = 0;
    let totalGrade = '';

    if (headwayMin) {
      averageWaitScore = averageWaitScoreScale(waitTimes.avg);
      averageWaitGrade = averageWaitGradeScale(waitTimes.avg);

      longWaitScore = longWaitScoreScale(longWaitProbability);
      longWaitGrade = longWaitGradeScale(longWaitProbability);

      speedScore = speedScoreScale(speed);
      speedGrade = speedGradeScale(speed);

      travelVarianceScore = travelVarianceScoreScale(travelVarianceTime);
      travelVarianceGrade = travelVarianceGradeScale(travelVarianceTime);

      totalScore =
        averageWaitScore + longWaitScore + speedScore + travelVarianceScore;
      totalGrade = totalGradeScale(totalScore);
    }

    return {
      averageWaitScore,
      averageWaitGrade,
      longWaitProbability,
      longWaitScore,
      longWaitGrade,
      speedScore,
      speedGrade,
      travelVarianceTime,
      travelVarianceScore,
      travelVarianceGrade,
      totalScore,
      totalGrade,
      highestPossibleScore: 400,
    };
  }

  computeDistance(graphParams, routes) {
    let miles = 0;

    if (graphParams && graphParams.end_stop_id) {
      const directionId = graphParams.direction_id;
      const routeId = graphParams.route_id;

      const route = routes.find(route => route.id === routeId);
      const stopSequence = route.directions.find(dir => dir.id === directionId)
        .stops;
      const startIndex = stopSequence.indexOf(graphParams.start_stop_id);
      const endIndex = stopSequence.indexOf(graphParams.end_stop_id);

      for (let i = startIndex; i < endIndex; i++) {
        const fromStopInfo = route.stops[stopSequence[i]];
        const toStopInfo = route.stops[stopSequence[i + 1]];
        miles += milesBetween(fromStopInfo, toStopInfo);
      }
    }

    return miles;
  }

  /**
   * Event handler for onMouseLeave.
   * @private
   */
  _onMouseLeave = () => {
    this.setState({ crosshairValues: {} });
  };

  /**
   * Event handler for onNearestX.
   * @param {Object} value Selected value.
   * @param {index} index Index of the value in the data array.
   * @private
   */
  _onNearestXHeadway = (value, { index }) => {
    this.setState({ crosshairValues: { headway: [this.headwayData[index]] } });
  };

  _onNearestXWaitTimes = (value, { index }) => {
    this.setState({ crosshairValues: { wait: [this.waitData[index]] } });
  };

  _onNearestXTripTimes = (value, { index }) => {
    this.setState({ crosshairValues: { trip: [this.tripData[index]] } });
  };

  render() {
    const {
      graphData,
      graphError,
      graphParams,
      intervalData,
      intervalError,
      routes,
    } = this.props;

    const headwayMin = graphData ? graphData.headway_min : null;
    const waitTimes = graphData ? graphData.wait_times : null;
    const tripTimes = graphData ? graphData.trip_times : null;
    const isSufficientData = !!headwayMin.count;

    this.headwayData =
      headwayMin && headwayMin.histogram
        ? headwayMin.histogram.map(bin => ({
            x0: getBinMin(bin),
            x: getBinMax(bin),
            y: bin.count,
          }))
        : null;
    this.waitData =
      waitTimes && waitTimes.histogram
        ? waitTimes.histogram.map(bin => ({
            x0: getBinMin(bin),
            x: getBinMax(bin),
            y:
              (100 * bin.count) /
              waitTimes.histogram.reduce((acc, bin) => acc + bin.count, 0),
          }))
        : null;
    this.tripData =
      tripTimes && tripTimes.histogram
        ? tripTimes.histogram.map(bin => ({
            x0: getBinMin(bin),
            x: getBinMax(bin),
            y: bin.count,
          }))
        : null;

<<<<<<< HEAD
    const distance = this.computeDistance(graphParams, routes);
    const speed = tripTimes
      ? (distance / (tripTimes.avg / 60.0)).toFixed(1)
      : 0; // convert avg trip time to hours for mph
    const grades = this.computeGrades(headwayMin, waitTimes, tripTimes, speed);
    const percentileValues = Math.round(
      getPercentileValue(waitTimes, PLANNING_PERCENTILE),
    );
    const travelVariability = Math.round(
      getPercentileValue(waitTimes, PLANNING_PERCENTILE),
    );
    return (
      <div
        className={css`
          grid-column: col3-start;
          grid-row: row1-start / row2-end;
        `}
      >
        {headwayMin ? (
          <div>
            <Card>
              <Card.Body>
                <span className="h4">This Trip's Grade: </span>
                <span className="h1">{grades.totalGrade}</span>
                <span>
                  {isSufficientData
                    ? ` ( ${grades.totalScore} / ${grades.highestPossibleScore} ) `
                    : 'Not enough information to grade this trip'}
                </span>

                <table className="table table-borderless">
                  <tbody>
                    <tr>
                      <th>Metric</th>
                      <th>Value</th>
                      <th>Grade</th>
                      <th>Score</th>
                    </tr>
                    <tr>
                      <td>Average wait</td>
                      <td>
                        {isSufficientData
                          ? ` ${Math.round(waitTimes.avg)} minutes `
                          : 'No departures'}
                        <br />
                        {isSufficientData
                          ? `${PLANNING_PERCENTILE} % of waits under ${percentileValues} minutes`
                          : ''}
                      </td>
                      <td>{grades.averageWaitGrade}</td>
                      <td> {grades.averageWaitScore} </td>
                    </tr>
                    <tr>
                      <td>20 min wait probability</td>
                      <td>
                        {isSufficientData
                          ? ` ${Math.round(grades.longWaitProbability * 100)}% `
                          : `N/A`}
                        {grades.longWaitProbability > 0
                          ? `(1 time out of ${Math.round(
                              1 / grades.longWaitProbability,
                            )})`
                          : ''}{' '}
                        <br />
                      </td>
                      <td> {isSufficientData ? grades.longWaitGrade : ''} </td>
                      <td> {isSufficientData ? grades.longWaitScore : ''} </td>
                    </tr>
                    <tr>
                      <td>Travel time</td>
                      <td>
                        {isSufficientData
                          ? `Average time ${Math.round(
                              tripTimes.avg,
                            )} minutes (${speed} mph)`
                          : 'N/A'}
                      </td>
                      <td>{isSufficientData ? grades.speedGrade : ''}</td>
                      <td>{grades.speedScore}</td>
                    </tr>
                    <tr>
                      <td>Travel variability</td>
                      <td>
                        {isSufficientData
                          ? `${PLANNING_PERCENTILE}% of trips take ${travelVariability} minutes`
                          : 'N/A'}
                      </td>
                      <td> {grades.travelVarianceGrade} </td>
                      <td> {grades.travelVarianceScore} </td>
                    </tr>
                  </tbody>
                </table>
              </Card.Body>
            </Card>

            <InfoIntervalsOfDay
              intervalData={intervalData}
              intervalError={intervalError}
            />

            <p />
            {isSufficientData ? (
              <div>
                <h4>Headways</h4>
                <p>
                  {`${headwayMin.count +
                    1} arrivals, average headway ${Math.round(
                    headwayMin.avg,
                  )} minutes, max headway ${Math.round(
                    headwayMin.max,
                  )} minutes`}
                </p>
                <XYPlot
                  xDomain={[0, Math.max(60, Math.round(headwayMin.max) + 5)]}
                  height={200}
                  width={400}
                  onMouseLeave={this._onMouseLeave}
                >
                  <HorizontalGridLines />
                  <XAxis />
                  <YAxis hideLine />

                  <VerticalRectSeries
                    data={this.headwayData}
                    onNearestX={this._onNearestXHeadway}
                    stroke="white"
                    fill={CHART_COLORS[0]}
                    style={{ strokeWidth: 2 }}
                  />

                  <ChartLabel
=======
    const distance = routes ? this.computeDistance(graphParams, routes) : null;
    const speed = tripTimes && distance ? (distance / (tripTimes.avg / 60.0)).toFixed(1) : 0; // convert avg trip time to hours for mph
    const grades = speed ? this.computeGrades(headwayMin, waitTimes, tripTimes, speed) : null;

    return (
      <div
        className={css`
          grid-column: col3-start ;
          grid-row: row1-start / row2-end;
          padding: 4px;
        `}
      >
        {headwayMin && grades
          ? (
            <div>
              <Card>
                <CardContent>
                  <span className="h4">Overall Grade: </span>
                  <span className="h1">{grades.totalGrade}</span>
                  {' '}
                  (
                  {' '}
                  {grades.totalScore}
                  {' '}
                  /
                  {' '}
                  {grades.highestPossibleScore}
                  {' '}
                  )
                  <table className="table table-borderless">
                    <tbody>
                      <tr>
                        <th>Metric</th>
                        <th>Value</th>
                        <th>Grade</th>
                        <th>Score</th>
                      </tr>
                      <tr>
                        <td>Average wait</td>
                        <td>
                          {Math.round(waitTimes.avg)}
                          {' '}
minutes
                          <br />
                          {PLANNING_PERCENTILE}% of waits under
                          {' '}
                          { Math.round(getPercentileValue(waitTimes, PLANNING_PERCENTILE)) }
                          {' '}
minutes
                        </td>
                        <td>{grades.averageWaitGrade}</td>
                        <td>
                          {' '}
                          {grades.averageWaitScore}
                          {' '}
                        </td>
                      </tr>
                      <tr>
                        <td>20 min wait probability</td>
                        <td>
                          {' '}
                          {Math.round(grades.longWaitProbability * 100)}
%
                          {' '}
                          { grades.longWaitProbability > 0 ? `(1 time out of ${Math.round(1 / grades.longWaitProbability)})` : ''}
                          {' '}
                          <br />
                        </td>
                        <td>
                          {' '}
                          { grades.longWaitGrade }
                          {' '}
                        </td>
                        <td>
                          {' '}
                          { grades.longWaitScore }
                          {' '}
                        </td>
                      </tr>
                      <tr>
                        <td>Travel time</td>
                        <td>
Average time
                          {' '}
                          {Math.round(tripTimes.avg)}
                          {' '}
minutes (
                          { speed }
                          {' '}
mph)
                        </td>
                        <td>{grades.speedGrade}</td>
                        <td>{grades.speedScore}</td>
                      </tr>
                      <tr>
                        <td>Travel variability</td>
                        <td>
            {PLANNING_PERCENTILE}% of trips take
                          {' '}
                          { Math.round(getPercentileValue(tripTimes, PLANNING_PERCENTILE)) }
                          {' '}
minutes

                        </td>
                        <td>
                          {' '}
                          {grades.travelVarianceGrade}
                          {' '}
                        </td>
                        <td>
                          {' '}
                          {grades.travelVarianceScore}
                          {' '}
                        </td>
                      </tr>
                    </tbody>
                  </table>
                </CardContent>
              </Card>
              <br />
              <InfoIntervalsOfDay intervalData={intervalData} intervalError={intervalError} />
              <br />
              <Card>
                <CardContent>

                  <h4>Headways</h4>
                  <p>
                    {headwayMin.count + 1}
                    {' '}
    arrivals, average headway
                    {' '}
                    {Math.round(headwayMin.avg)}
                    {' '}
    minutes, max headway
                    {' '}
                    {Math.round(headwayMin.max)}
                    {' '}
    minutes
                  </p>
                  <XYPlot xDomain={[0, Math.max(60, Math.round(headwayMin.max)+5)]} height={200} width={400} onMouseLeave={this._onMouseLeave}>
                    <HorizontalGridLines />
                    <XAxis />
                    <YAxis hideLine />

                    <VerticalRectSeries data={ this.headwayData } onNearestX={this._onNearestXHeadway} stroke="white" fill={CHART_COLORS[0]} style={{strokeWidth: 2}}/>

                    <ChartLabel
>>>>>>> a25a78ee
                    text="arrivals"
                    className="alt-y-label"
                    includeMargin={false}
                    xPercent={0.06}
                    yPercent={0.06}
                    style={{
                      transform: 'rotate(-90)',
<<<<<<< HEAD
                      textAnchor: 'end',
                    }}
                  />

                  <ChartLabel
                    text="minutes"
                    className="alt-x-label"
                    includeMargin={false}
                    xPercent={0.9}
                    yPercent={0.94}
                  />

                  {this.state.crosshairValues.headway && (
                    <Crosshair
                      values={this.state.crosshairValues.headway}
                      style={REACT_VIS_CROSSHAIR_NO_LINE}
                    >
                      <div className="rv-crosshair__inner__content">
                        Arrivals:{' '}
                        {Math.round(this.state.crosshairValues.headway[0].y)}
                      </div>
                    </Crosshair>
                  )}
                </XYPlot>
                )
              </div>
            ) : null}
          </div>
        ) : null}
        {isSufficientData ? (
          <div>
            <h4>Wait Times</h4>
            <p>
              {`average wait time ${Math.round(waitTimes.avg)} minutes, 
                max wait time ${Math.round(waitTimes.max)} minutes`}
            </p>
            <XYPlot
              xDomain={[0, Math.max(60, Math.round(waitTimes.max) + 5)]}
              height={200}
              width={400}
              onMouseLeave={this._onMouseLeave}
            >
              <HorizontalGridLines />
              <XAxis />
              <YAxis hideLine tickFormat={v => `${v}%`} />

              <VerticalRectSeries
                data={this.waitData}
                onNearestX={this._onNearestXWaitTimes}
                stroke="white"
                fill={CHART_COLORS[0]}
                style={{ strokeWidth: 2 }}
              />

              <ChartLabel
                text="chance"
                className="alt-y-label"
                includeMargin={false}
                xPercent={0.06}
                yPercent={0.06}
                style={{
                  transform: 'rotate(-90)',
                  textAnchor: 'end',
                }}
              />

              <ChartLabel
                text="minutes"
                className="alt-x-label"
                includeMargin={false}
                xPercent={0.9}
                yPercent={0.94}
              />

              {this.state.crosshairValues.wait && (
                <Crosshair
                  values={this.state.crosshairValues.wait}
                  style={REACT_VIS_CROSSHAIR_NO_LINE}
                >
                  <div className="rv-crosshair__inner__content">
                    Chance: {Math.round(this.state.crosshairValues.wait[0].y)}%
                  </div>
                </Crosshair>
              )}
            </XYPlot>
          </div>
        ) : null}
        {isSufficientData ? (
          <div>
            <h4>Trip Times</h4>
            <p>
              {`${tripTimes.count} trips, average ${Math.round(
                tripTimes.avg,
              )} minutes, max ${Math.round(tripTimes.max)} minutes`}
            </p>
            <XYPlot
              xDomain={[0, Math.max(60, Math.round(tripTimes.max) + 5)]}
              height={200}
              width={400}
              onMouseLeave={this._onMouseLeave}
            >
              <HorizontalGridLines />
              <XAxis />
              <YAxis hideLine />

              <VerticalRectSeries
                data={this.tripData}
                onNearestX={this._onNearestXTripTimes}
                stroke="white"
                fill={CHART_COLORS[1]}
                style={{ strokeWidth: 2 }}
              />

              <ChartLabel
                text="trips"
                className="alt-y-label"
                includeMargin={false}
                xPercent={0.06}
                yPercent={0.06}
                style={{
                  transform: 'rotate(-90)',
                  textAnchor: 'end',
                }}
              />

              <ChartLabel
                text="minutes"
                className="alt-x-label"
                includeMargin={false}
                xPercent={0.9}
                yPercent={0.94}
              />

              {this.state.crosshairValues.trip && (
                <Crosshair
                  values={this.state.crosshairValues.trip}
                  style={REACT_VIS_CROSSHAIR_NO_LINE}
                >
                  <div className="rv-crosshair__inner__content">
                    Trips: {Math.round(this.state.crosshairValues.trip[0].y)}
                  </div>
                </Crosshair>
              )}
            </XYPlot>
          </div>
        ) : null}
        <code>{graphError || ''}</code>
=======
                      textAnchor: 'end'
                    }}
                    />

                    <ChartLabel
                    text="minutes"
                    className="alt-x-label"
                    includeMargin={false}
                    xPercent={0.90}
                    yPercent={0.94}
                    />

                    { this.state.crosshairValues.headway && (
                        <Crosshair values={this.state.crosshairValues.headway}
                          style={REACT_VIS_CROSSHAIR_NO_LINE}
                        >
                          <div className= 'rv-crosshair__inner__content'>
                            Arrivals: { Math.round(this.state.crosshairValues.headway[0].y)}
                          </div>
                      </Crosshair>)}

                  </XYPlot>
              </CardContent>
            </Card>
          </div>
          ) : null }
        {waitTimes
          ? (
          <div>
            <br />
            <Card>
              <CardContent>
                <h4>Wait Times</h4>
                <p>
  average wait time
                  {' '}
                  {Math.round(waitTimes.avg)}
                  {' '}
  minutes, max wait time
                  {Math.round(waitTimes.max)}
                  {' '}
  minutes
                </p>
                <XYPlot xDomain={[0, Math.max(60, Math.round(waitTimes.max)+5)]} height={200} width={400} onMouseLeave={this._onMouseLeave}>

                  <HorizontalGridLines />
                  <XAxis />
                  <YAxis hideLine tickFormat={v => `${v}%`} />

                  <VerticalRectSeries data={ this.waitData } onNearestX={this._onNearestXWaitTimes} stroke="white" fill={CHART_COLORS[0]} style={{strokeWidth: 2}}/>

                  <ChartLabel
                  text="chance"
                  className="alt-y-label"
                  includeMargin={false}
                  xPercent={0.06}
                  yPercent={0.06}
                  style={{
                    transform: 'rotate(-90)',
                    textAnchor: 'end'
                  }}
                  />

                  <ChartLabel
                  text="minutes"
                  className="alt-x-label"
                  includeMargin={false}
                  xPercent={0.90}
                  yPercent={0.94}
                  />

                  { this.state.crosshairValues.wait && (
                    <Crosshair values={this.state.crosshairValues.wait}
                      style={REACT_VIS_CROSSHAIR_NO_LINE} >
                        <div className= 'rv-crosshair__inner__content'>
                          Chance: { Math.round(this.state.crosshairValues.wait[0].y)}%
                        </div>
                    </Crosshair>)
                  }

                </XYPlot>
              </CardContent>
            </Card>
          </div>
          ) : null }
        {tripTimes
          ? (
          <div>
            <br />
            <Card>
              <CardContent>
                <h4>Trip Times</h4>
                <p>
                  {tripTimes.count}
                  {' '}
  trips, average
                  {' '}
                  {Math.round(tripTimes.avg)}
                  {' '}
  minutes, max
                  {' '}
                  {Math.round(tripTimes.max)}
                  {' '}
  minutes
                </p>
                <XYPlot xDomain={[0, Math.max(60, Math.round(tripTimes.max)+5)]} height={200} width={400} onMouseLeave={this._onMouseLeave}>

                <HorizontalGridLines />
                <XAxis />
                <YAxis hideLine />

                <VerticalRectSeries data={ this.tripData } onNearestX={this._onNearestXTripTimes} stroke="white" fill={CHART_COLORS[1]} style={{strokeWidth: 2}}/>

                  <ChartLabel
                  text="trips"
                  className="alt-y-label"
                  includeMargin={false}
                  xPercent={0.06}
                  yPercent={0.06}
                  style={{
                    transform: 'rotate(-90)',
                    textAnchor: 'end'
                  }}
                  />

                  <ChartLabel
                  text="minutes"
                  className="alt-x-label"
                  includeMargin={false}
                  xPercent={0.90}
                  yPercent={0.94}
                  />

                  { this.state.crosshairValues.trip && (
                    <Crosshair values={this.state.crosshairValues.trip}
                      style={REACT_VIS_CROSSHAIR_NO_LINE}
                    >
                      <div className= 'rv-crosshair__inner__content'>
                        Trips: { Math.round(this.state.crosshairValues.trip[0].y)}
                      </div>
                  </Crosshair>)}
                </XYPlot>
              </CardContent>
            </Card>
          </div>
          ) : null }
        <code>
          {graphError || ''}
        </code>
>>>>>>> a25a78ee
      </div>
    );
  }
}

export default Info;<|MERGE_RESOLUTION|>--- conflicted
+++ resolved
@@ -9,7 +9,6 @@
   REACT_VIS_CROSSHAIR_NO_LINE,
 } from '../UIConstants';
 import * as d3 from 'd3';
-<<<<<<< HEAD
 import {
   XYPlot,
   HorizontalGridLines,
@@ -19,12 +18,7 @@
   ChartLabel,
   Crosshair,
 } from 'react-vis';
-=======
-import { XYPlot, HorizontalGridLines, XAxis, YAxis, VerticalRectSeries,
-  ChartLabel, Crosshair } from 'react-vis';
 import { Card, CardContent } from '@material-ui/core';
-
->>>>>>> a25a78ee
 
 class Info extends Component {
   constructor(props) {
@@ -259,139 +253,6 @@
           }))
         : null;
 
-<<<<<<< HEAD
-    const distance = this.computeDistance(graphParams, routes);
-    const speed = tripTimes
-      ? (distance / (tripTimes.avg / 60.0)).toFixed(1)
-      : 0; // convert avg trip time to hours for mph
-    const grades = this.computeGrades(headwayMin, waitTimes, tripTimes, speed);
-    const percentileValues = Math.round(
-      getPercentileValue(waitTimes, PLANNING_PERCENTILE),
-    );
-    const travelVariability = Math.round(
-      getPercentileValue(waitTimes, PLANNING_PERCENTILE),
-    );
-    return (
-      <div
-        className={css`
-          grid-column: col3-start;
-          grid-row: row1-start / row2-end;
-        `}
-      >
-        {headwayMin ? (
-          <div>
-            <Card>
-              <Card.Body>
-                <span className="h4">This Trip's Grade: </span>
-                <span className="h1">{grades.totalGrade}</span>
-                <span>
-                  {isSufficientData
-                    ? ` ( ${grades.totalScore} / ${grades.highestPossibleScore} ) `
-                    : 'Not enough information to grade this trip'}
-                </span>
-
-                <table className="table table-borderless">
-                  <tbody>
-                    <tr>
-                      <th>Metric</th>
-                      <th>Value</th>
-                      <th>Grade</th>
-                      <th>Score</th>
-                    </tr>
-                    <tr>
-                      <td>Average wait</td>
-                      <td>
-                        {isSufficientData
-                          ? ` ${Math.round(waitTimes.avg)} minutes `
-                          : 'No departures'}
-                        <br />
-                        {isSufficientData
-                          ? `${PLANNING_PERCENTILE} % of waits under ${percentileValues} minutes`
-                          : ''}
-                      </td>
-                      <td>{grades.averageWaitGrade}</td>
-                      <td> {grades.averageWaitScore} </td>
-                    </tr>
-                    <tr>
-                      <td>20 min wait probability</td>
-                      <td>
-                        {isSufficientData
-                          ? ` ${Math.round(grades.longWaitProbability * 100)}% `
-                          : `N/A`}
-                        {grades.longWaitProbability > 0
-                          ? `(1 time out of ${Math.round(
-                              1 / grades.longWaitProbability,
-                            )})`
-                          : ''}{' '}
-                        <br />
-                      </td>
-                      <td> {isSufficientData ? grades.longWaitGrade : ''} </td>
-                      <td> {isSufficientData ? grades.longWaitScore : ''} </td>
-                    </tr>
-                    <tr>
-                      <td>Travel time</td>
-                      <td>
-                        {isSufficientData
-                          ? `Average time ${Math.round(
-                              tripTimes.avg,
-                            )} minutes (${speed} mph)`
-                          : 'N/A'}
-                      </td>
-                      <td>{isSufficientData ? grades.speedGrade : ''}</td>
-                      <td>{grades.speedScore}</td>
-                    </tr>
-                    <tr>
-                      <td>Travel variability</td>
-                      <td>
-                        {isSufficientData
-                          ? `${PLANNING_PERCENTILE}% of trips take ${travelVariability} minutes`
-                          : 'N/A'}
-                      </td>
-                      <td> {grades.travelVarianceGrade} </td>
-                      <td> {grades.travelVarianceScore} </td>
-                    </tr>
-                  </tbody>
-                </table>
-              </Card.Body>
-            </Card>
-
-            <InfoIntervalsOfDay
-              intervalData={intervalData}
-              intervalError={intervalError}
-            />
-
-            <p />
-            {isSufficientData ? (
-              <div>
-                <h4>Headways</h4>
-                <p>
-                  {`${headwayMin.count +
-                    1} arrivals, average headway ${Math.round(
-                    headwayMin.avg,
-                  )} minutes, max headway ${Math.round(
-                    headwayMin.max,
-                  )} minutes`}
-                </p>
-                <XYPlot
-                  xDomain={[0, Math.max(60, Math.round(headwayMin.max) + 5)]}
-                  height={200}
-                  width={400}
-                  onMouseLeave={this._onMouseLeave}
-                >
-                  <HorizontalGridLines />
-                  <XAxis />
-                  <YAxis hideLine />
-
-                  <VerticalRectSeries
-                    data={this.headwayData}
-                    onNearestX={this._onNearestXHeadway}
-                    stroke="white"
-                    fill={CHART_COLORS[0]}
-                    style={{ strokeWidth: 2 }}
-                  />
-
-                  <ChartLabel
-=======
     const distance = routes ? this.computeDistance(graphParams, routes) : null;
     const speed = tripTimes && distance ? (distance / (tripTimes.avg / 60.0)).toFixed(1) : 0; // convert avg trip time to hours for mph
     const grades = speed ? this.computeGrades(headwayMin, waitTimes, tripTimes, speed) : null;
@@ -539,7 +400,6 @@
                     <VerticalRectSeries data={ this.headwayData } onNearestX={this._onNearestXHeadway} stroke="white" fill={CHART_COLORS[0]} style={{strokeWidth: 2}}/>
 
                     <ChartLabel
->>>>>>> a25a78ee
                     text="arrivals"
                     className="alt-y-label"
                     includeMargin={false}
@@ -547,155 +407,6 @@
                     yPercent={0.06}
                     style={{
                       transform: 'rotate(-90)',
-<<<<<<< HEAD
-                      textAnchor: 'end',
-                    }}
-                  />
-
-                  <ChartLabel
-                    text="minutes"
-                    className="alt-x-label"
-                    includeMargin={false}
-                    xPercent={0.9}
-                    yPercent={0.94}
-                  />
-
-                  {this.state.crosshairValues.headway && (
-                    <Crosshair
-                      values={this.state.crosshairValues.headway}
-                      style={REACT_VIS_CROSSHAIR_NO_LINE}
-                    >
-                      <div className="rv-crosshair__inner__content">
-                        Arrivals:{' '}
-                        {Math.round(this.state.crosshairValues.headway[0].y)}
-                      </div>
-                    </Crosshair>
-                  )}
-                </XYPlot>
-                )
-              </div>
-            ) : null}
-          </div>
-        ) : null}
-        {isSufficientData ? (
-          <div>
-            <h4>Wait Times</h4>
-            <p>
-              {`average wait time ${Math.round(waitTimes.avg)} minutes, 
-                max wait time ${Math.round(waitTimes.max)} minutes`}
-            </p>
-            <XYPlot
-              xDomain={[0, Math.max(60, Math.round(waitTimes.max) + 5)]}
-              height={200}
-              width={400}
-              onMouseLeave={this._onMouseLeave}
-            >
-              <HorizontalGridLines />
-              <XAxis />
-              <YAxis hideLine tickFormat={v => `${v}%`} />
-
-              <VerticalRectSeries
-                data={this.waitData}
-                onNearestX={this._onNearestXWaitTimes}
-                stroke="white"
-                fill={CHART_COLORS[0]}
-                style={{ strokeWidth: 2 }}
-              />
-
-              <ChartLabel
-                text="chance"
-                className="alt-y-label"
-                includeMargin={false}
-                xPercent={0.06}
-                yPercent={0.06}
-                style={{
-                  transform: 'rotate(-90)',
-                  textAnchor: 'end',
-                }}
-              />
-
-              <ChartLabel
-                text="minutes"
-                className="alt-x-label"
-                includeMargin={false}
-                xPercent={0.9}
-                yPercent={0.94}
-              />
-
-              {this.state.crosshairValues.wait && (
-                <Crosshair
-                  values={this.state.crosshairValues.wait}
-                  style={REACT_VIS_CROSSHAIR_NO_LINE}
-                >
-                  <div className="rv-crosshair__inner__content">
-                    Chance: {Math.round(this.state.crosshairValues.wait[0].y)}%
-                  </div>
-                </Crosshair>
-              )}
-            </XYPlot>
-          </div>
-        ) : null}
-        {isSufficientData ? (
-          <div>
-            <h4>Trip Times</h4>
-            <p>
-              {`${tripTimes.count} trips, average ${Math.round(
-                tripTimes.avg,
-              )} minutes, max ${Math.round(tripTimes.max)} minutes`}
-            </p>
-            <XYPlot
-              xDomain={[0, Math.max(60, Math.round(tripTimes.max) + 5)]}
-              height={200}
-              width={400}
-              onMouseLeave={this._onMouseLeave}
-            >
-              <HorizontalGridLines />
-              <XAxis />
-              <YAxis hideLine />
-
-              <VerticalRectSeries
-                data={this.tripData}
-                onNearestX={this._onNearestXTripTimes}
-                stroke="white"
-                fill={CHART_COLORS[1]}
-                style={{ strokeWidth: 2 }}
-              />
-
-              <ChartLabel
-                text="trips"
-                className="alt-y-label"
-                includeMargin={false}
-                xPercent={0.06}
-                yPercent={0.06}
-                style={{
-                  transform: 'rotate(-90)',
-                  textAnchor: 'end',
-                }}
-              />
-
-              <ChartLabel
-                text="minutes"
-                className="alt-x-label"
-                includeMargin={false}
-                xPercent={0.9}
-                yPercent={0.94}
-              />
-
-              {this.state.crosshairValues.trip && (
-                <Crosshair
-                  values={this.state.crosshairValues.trip}
-                  style={REACT_VIS_CROSSHAIR_NO_LINE}
-                >
-                  <div className="rv-crosshair__inner__content">
-                    Trips: {Math.round(this.state.crosshairValues.trip[0].y)}
-                  </div>
-                </Crosshair>
-              )}
-            </XYPlot>
-          </div>
-        ) : null}
-        <code>{graphError || ''}</code>
-=======
                       textAnchor: 'end'
                     }}
                     />
@@ -845,7 +556,6 @@
         <code>
           {graphError || ''}
         </code>
->>>>>>> a25a78ee
       </div>
     );
   }
