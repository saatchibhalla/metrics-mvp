import React, { Component, createRef, Fragment } from 'react';
import { connect } from 'react-redux';
import { css } from 'emotion';
import DatePicker from 'react-date-picker';
import Button from 'react-bootstrap/Button';
import Card from 'react-bootstrap/Card';
import ListGroup from 'react-bootstrap/ListGroup';
import PropTypes from 'prop-types';
//import { latLngBounds } from 'leaflet';
import * as d3 from "d3";
import {handleRouteSelect} from '../actions';

import DropdownControl from './DropdownControl';
import './ControlPanel.css';

import { Map, TileLayer, Popup, CircleMarker, Tooltip, Polyline } from 'react-leaflet'
import Control from 'react-leaflet-control'

// todo: figure out why sometimes the zoom gets reset (probably a race condition with setState, need callback)
// todo: make start stops clickable (equivalent to the buttons)
// todo: think about start stops legibility, different color or shape for inbound vs outbound?
// todo: nice if we can intelligently handle multiple routes at the same stop
// todo: when pickers are used to change from stop, need to update map

/**
 * Note: leaflet seems slow when events on leaflet components change React state.  Also seems to regenerate
 * leaflet objects so event handlers lose their context like event target.
 * Currently trying to minimize state changes within leaflet.
 */
class ControlPanel extends Component {
  constructor(props) {
    super(props);
    this.state = {
      routeId: '12',
      directionId: null,
      secondStopList: [],
      firstStopId: null,
      secondStopId: null,
      date: new Date('2019-05-24T03:50'),
      startTimeStr: null,
      endTimeStr: null,





      
      hasLocation: false, // not geolocated
      latLng: {
        lat: 37.7793, // city hall
        lng: -122.4193,
      },
      latLngOriginal: {
        lat: 37.7793, // city hall
        lng: -122.4193,
      },
      startMarkers: [],
      routeMarkers: [],
      hoverMarker: null,
    }
    
    this.mapRef = createRef();



    
  }

  componentDidUpdate() {
    const selectedRoute = this.getSelectedRouteInfo();
    if (selectedRoute) {
      
      const { routes } = this.props;
      if (routes) {
      
        if (!selectedRoute.directions) {
          //original: this.props.fetchRouteConfig(this.state.routeId); // now fetching all configs
        } else if (!this.state.directionId && selectedRoute.directions.length > 0) {
          this.setState({ directionId: selectedRoute.directions[0].id }, this.selectedDirectionChanged);
        }
      }
      
    }
  }

  updateGraphData = () => {
    const {
      routeId, directionId, firstStopId, date, secondStopId, startTimeStr, endTimeStr
    } = this.state;

    this.props.resetGraphData();
    if (firstStopId != null && routeId != null) {
      const formattedDate = new Date(date.getTime() - (date.getTimezoneOffset() * 60000)).toISOString().split('T')[0];
      const graphParams = {
        route_id: routeId,
        direction_id: directionId,
        start_stop_id: firstStopId,
        end_stop_id: secondStopId,
        start_time: startTimeStr,
        end_time: endTimeStr,
        date: formattedDate,
      };
      const intervalParams = Object.assign({}, graphParams);
      delete intervalParams.start_time; // for interval api, clear out start/end time and use defaults for now
      delete intervalParams.end_time;   // because the hourly graph is spiky and can trigger panda "empty axes" errors.
      this.props.fetchData(graphParams, intervalParams);
    }
  }

  onSubmit = (event) => {
    event.preventDefault();
    this.updateGraphData();
  }

  setDate = date => this.setState({ date }, this.updateGraphData)

  setTimeRange = timeRange => {
    if (!timeRange) {
      this.setState({ startTimeStr: null, endTimeStr: null }, this.updateGraphData);
    } else {
      var timeRangeParts = timeRange.split('-');
      this.setState({ startTimeStr: timeRangeParts[0], endTimeStr: timeRangeParts[1] }, this.updateGraphData);
    }
  }

  setRouteId = routeId => this.setState({ routeId }, this.selectedRouteChanged)

  setDirectionId = directionId => this.setState({ directionId }, this.selectedDirectionChanged)

  onSelectSecondStop = (firstStopId, selectFirstStopCallback) => {
    selectFirstStopCallback ? selectFirstStopCallback(firstStopId)
      : this.setState({ secondStopId: firstStopId }, this.selectedStopChanged);
  }

  onSelectFirstStop = (stopId, optionalSecondStopId) => {
    const { directionId, secondStopId } = this.state;
    const selectedRoute = { ...this.getSelectedRouteInfo() };
    const secondStopInfo = this.getStopsInfoInGivenDirection(selectedRoute, directionId);
    const secondStopListIndex = secondStopInfo.stops.indexOf(stopId);
    const secondStopList = secondStopInfo.stops.slice(secondStopListIndex + 1);

    let newSecondStopId = secondStopId;
<<<<<<< HEAD
    
    // if and only if user clicked on a segment, we get both first and second stop ids
    if (optionalSecondStopId) {
       newSecondStopId = optionalSecondStopId;
    } else {

      // If the "to stop" is not set or is not valid for the current "from stop",
      // set a default "to stop" that is some number of stops down.  If there aren't
      // enough stops, use the end of the line.
    
      const nStops = 5;
    
      if (secondStopId == null || !secondStopList.includes(secondStopId)) {
=======

    // If the "to stop" is not set or is not valid for the current "from stop",
    // set a default "to stop" that is some number of stops down.  If there aren't
    // enough stops, use the end of the line.

    const nStops = 5;

    if (secondStopId == null || !secondStopList.includes(secondStopId)) {
>>>>>>> 43b3d5ab
        newSecondStopId = secondStopList.length >= nStops ? secondStopList[nStops-1] :
          secondStopList[secondStopList.length-1];
      }
    }
    
    // if a starting stop is selected, hide mapping of other routes by regenerating just one start marker
    
    let newStartMarkers = this.createStartMarkerForOneRoute(this.state.routeId, directionId, stopId);
    
    this.setState({
      firstStopId: stopId,
      secondStopId: newSecondStopId,
      secondStopList,
      startMarkers: newStartMarkers }, this.selectedStopChanged);
    
  }

  onSelectSecondStop = (stopId) => {
    this.setState({ secondStopId: stopId }, this.selectedStopChanged);
  }

  selectedRouteChanged = () => {
    const {onRouteSelect} = this.props;
    const { routeId } = this.state;
    const selectedRoute = this.getSelectedRouteInfo();
    if (!selectedRoute) {
      return;
    }
    //onRouteSelect(selectedRoute);
    if (!selectedRoute.directions) {
      this.setDirectionId(null);
      this.props.fetchRouteConfig(routeId);
    } else {
      const directionId = selectedRoute.directions.length > 0 ? selectedRoute.directions[0].id : null;
      this.setDirectionId(directionId);

    }
  }

  getStopsInfoInGivenDirection = (selectedRoute, directionId) => {
    return selectedRoute.directions.find(dir => dir.id === directionId);
  }
  getStopsInfoInGivenDirectionName = (selectedRoute, name) => {
    const stopSids= selectedRoute.directions.find(dir => dir.name === name);
    return stopSids.stops.map(stop => selectedRoute.stops[stop]);

  }

  selectedDirectionChanged = () => {
    const { firstStopId, directionId } = this.state;
    const selectedRoute = this.getSelectedRouteInfo();
    const selectedDirection = (selectedRoute && selectedRoute.directions && directionId)
      ? this.getStopsInfoInGivenDirection(selectedRoute, directionId) : null;
      
    const startMarkerArray = this.createStartMarkerForOneRoute(this.state.routeId, directionId);
    
    // there's logic here to preserve the first stop when changing directions, not sure how often
    // that is actually the case.  Keeping for now.
    
    if (firstStopId) {
      if (!selectedDirection || selectedDirection.stops.indexOf(firstStopId) === -1) {
        this.setState({ firstStopId: null, secondStopId: null, startMarkers: startMarkerArray }, this.selectedStopChanged);
      }
    } else {
    
      // if no first stop selected, user is using pulldowns and not clicking on map.
      // make sure that there is a start marker for the selected route and direction
      // starting at the beginning of this direction.
      //
      // state management is getting kind of messy here, need to reexamine.
    
      this.setState({startMarkers: startMarkerArray});
    }
  }

  selectedStopChanged = () => {
    this.plotSelectedRoute();
    this.updateGraphData();
  }

  handleTimeChange(newTime) {
    this.setState({ time: newTime.formatted });
  }

  getSelectedRouteInfo() {
    const { routes } = this.props;
    const { routeId } = this.state;
    return routes ? routes.find(route => route.id === routeId) : null;
  }

  handleGeoLocate = (e) => {
    e.preventDefault();
    const map = this.mapRef.current;
    if (map != null) {
      map.leafletElement.locate(); // this is for geolocation, see https://leafletjs.com/examples/mobile/
    }
   }
      


   handleClick = (e) => {
    const map = this.mapRef.current
    if (map != null) {
      this.handleLocationFound(e);
    }
   }
   
  handleLocationFound = (e: Object) => {
    this.setState({
      hasLocation: true,
      latLng: e.latlng,
      firstStopId: null,
      secondStopId: null,
    }, this.findAndPlotStops);
    
  }   
  
  findAndPlotStops() {
     const stops = this.findStops();
     
     // what if we also plot all the downstream stops
     
     for (let stop of stops) {
         this.addDownstreamStops(stop);
     }
    
    // to do: indicators for firstStop and secondStop 
     
     this.setState({ startMarkers: stops,
      });
  }
  
  addDownstreamStops(stop) {
         const selectedRoute = this.props.routes.find(route => route.id === stop.routeID);
         
         const secondStopInfo = stop.direction;//this.getStopsInfoInGivenDirection(selectedRoute, stop.direction);
         const secondStopListIndex = secondStopInfo.stops.indexOf(stop.stopID);

         const secondStopList = secondStopInfo.stops.slice(secondStopListIndex /* + 1  include starting stop */);
        
         const downstreamStops = secondStopList.map(stopID => Object.assign(selectedRoute.stops[stopID], { stopID: stopID}));
         if (! downstreamStops || !downstreamStops.length){ debugger; }
         stop.downstreamStops = downstreamStops;
         
  }
  
  // ugly brute force method:  for each route, fetch route config. for each direction of each route
  // iterate through all stops to find nearest stop.
  // collect all nearest stops, sort by distance, and show N stops.
  
  findStops() {
    const { routes } = this.props;
    const latLng = this.state.latLng;
    const latLon = { lat: latLng.lat, lon: latLng.lng };
    let stopsByRouteAndDir = [];
    
    for (let i = 0; i < routes.length; i++) { // optimize this on back end
      const route = routes[i];
      
      // no owls
      
      if ((route.title.indexOf("-Owl") > -1) ||
          (route.title.indexOf(" Owl") > -1)
          )
       { continue; }
      
      
      if (route.directions) {
        for (let direction of route.directions) {
          const stopList = direction.stops;
          const nearest = this.findNearestStop(latLon, stopList, route.stops);
          nearest.routeID = route.id;
          nearest.routeIndex = i;
          nearest.routeTitle = route.title;
          nearest.direction = direction;
          stopsByRouteAndDir.push(nearest);
        }
      }
    }
    // sort by distance and truncate by distance
    stopsByRouteAndDir.sort((a, b) => a.miles - b.miles);
    stopsByRouteAndDir = stopsByRouteAndDir.filter(stop => stop.miles < 0.25);
    
    
    return stopsByRouteAndDir;
    
  }
  
  createStartMarkerForOneRoute(routeID, directionID, optionalStopID) {
    const { routes } = this.props;
    let startMarkers = [];
    

    const route = this.getSelectedRouteInfo();
    const direction = route.directions.find(dir => dir.id === directionID);

      const stopList = direction.stops;
      let stop = null;
      
      // get the stop object out of the route's hash
      
      if (optionalStopID) {
        stop = route.stops[optionalStopID];
      } else {
        stop = route.stops[stopList[0]];
      }
      
      let nearest = {
        stop: stop,
        stopID: optionalStopID ? optionalStopID : stopList[0],
      };
      nearest.routeID = routeID;
      nearest.routeIndex = routes.indexOf(route);
      nearest.routeTitle = route.title;
      nearest.direction = direction;
      
      this.addDownstreamStops(nearest);
      
      startMarkers.push(nearest);
    
    return startMarkers;
    
  }  
  
  
  /**
   *  returns { distance: (miles); stop: stopObject }
   * stop list is an array of strings (stop ids) that key into the stopHash
   */
  findNearestStop(latLon, stopList, stopHash) {
    let nearest = { miles: -1,
     stop: null,
     stopID: null,
    }
    for (let stop of stopList) {
      const miles = this.milesBetween(latLon, stopHash[stop]);
      if (nearest.miles === -1 || miles < nearest.miles) {
        nearest = { miles: miles,
                    stop: stopHash[stop],
                    stopID: stop,
                    }
      } 
    }
    return nearest;
  }

  /**
   * updates state to get all downstream markers replotted after first stop is changed 
   */
  plotSelectedRoute() {
    
    const selectedRoute = this.getSelectedRouteInfo();
    const { directionId, firstStopId } = this.state;
    const secondStopInfo = this.getStopsInfoInGivenDirection(selectedRoute, directionId);
    const secondStopListIndex = secondStopInfo.stops.indexOf(firstStopId);
    const secondStopList = secondStopInfo.stops.slice(secondStopListIndex + 1);
    
    
    const stops = secondStopList.map(stopID => { return {
      stop: selectedRoute.stops[stopID],
      stopID: stopID,
      routeIndex: this.state.rout
      }
    });
     
    
    this.setState({ routeMarkers: stops });
  }





  speedColor(mph) {
  return d3.scaleQuantize().domain([2.5,12.5]).range(["#9e1313", "#e60000", "#f07d02", "#84ca50"])(mph);
//  return d3.scaleQuantize().domain([0, 4]).range(d3.schemeSpectral[5])(mph/this.speedMax()*5);
//    return d3.interpolateRdGy(mph/this.speedMax() /* scale to 0-1 */);
  }
   
  fakeSpeed(i) {
    return Math.abs(i % 20 - 10)/10;
  }    

  speedMax() {
    return 15;
  }


  /**
   * Returns the distance between two stops in miles.
   *
   * todo: refactor into helper   
   */
  milesBetween(p1, p2) {
    const meters = this.haverDistance(p1.lat, p1.lon, p2.lat, p2.lon);
    return meters / 1609.344; 
  }
  
  /**
   * Haversine formula for calcuating distance between two coordinates in lat lon
   * from bird eye view; seems to be +- 8 meters difference from geopy distance.
   *
   * From eclipses.py.  Returns distance in meters.
   *
   * todo: refactor into helper
   */
  haverDistance(latstop,lonstop,latbus,lonbus) {

    const deg2rad = x => x * Math.PI / 180;
     
    [latstop,lonstop,latbus,lonbus] = [latstop,lonstop,latbus,lonbus].map(deg2rad);
    const eradius = 6371000;

    const latdiff = (latbus-latstop);
    const londiff = (lonbus-lonstop);

    const a = Math.sin(latdiff/2)**2 + Math.cos(latstop) * Math.cos(latbus) * Math.sin(londiff/2)**2;
    const c = 2 * Math.atan2(Math.sqrt(a), Math.sqrt(1-a));

    const distance = eradius * c;
    return distance;
  }
  
  /**
   * Speed from index to index+1
   * Just haversine distance for now, can find actual distance using shapes
   */
  getSpeed(startMarker, index, tripTimes) {
    const routeID = startMarker.routeID;
    const directionID = startMarker.direction.id;
    const firstStop = startMarker.downstreamStops[index];
    const firstStopID = firstStop.stopID;
    const nextStop = startMarker.downstreamStops[index+1];
    const nextStopID = nextStop.stopID;
    
    const tripTimesForRoute = tripTimes[routeID];
    if (!tripTimesForRoute) {
     return -1;
    }
    
    const tripTimesForDir = tripTimesForRoute[directionID];
    
    let time = null;
    if (tripTimesForDir && tripTimesForDir[firstStopID] && tripTimesForDir[firstStopID][nextStopID]) {
      time = tripTimesForDir[firstStopID][nextStopID];
    } else {
      return -1; // speed not available;
    }
    
    const distance = this.milesBetween(firstStop, nextStop);
    
    return distance/time * 60; // mph 
  }

  getAllWaits() {
    const allWaits = 
    
    [{"routeID":"38BX","wait":169.84285714285716},{"routeID":"38AX","wait":159.70769230769233},
      {"routeID":"1BX","wait":130.49655172413796},{"routeID":"41","wait":110.75636363636364},
      {"routeID":"7X","wait":106.77532467532468},{"routeID":"1AX","wait":102.53235294117647},
      {"routeID":"31BX","wait":97.9939393939394},{"routeID":"8AX","wait":81.05306122448978},
      {"routeID":"82X","wait":77.36500000000002},{"routeID":"30X","wait":72.21538461538461},
      {"routeID":"31AX","wait":48.3780487804878},{"routeID":"14X","wait":45.76607142857143},
      {"routeID":"S","wait":42.98648648648649},{"routeID":"81X","wait":34.93750000000001},
      {"routeID":"56","wait":26.305769230769233},{"routeID":"36","wait":23.021428571428572},
      {"routeID":"23","wait":21.24701492537313},{"routeID":"25","wait":20.81190476190476},
      {"routeID":"67","wait":19.99772727272727},{"routeID":"39","wait":18.764102564102565},
      {"routeID":"18","wait":15.71111111111111},{"routeID":"12","wait":15.61954022988506},
      {"routeID":"52","wait":15.015492957746478},{"routeID":"C","wait":14.902702702702705},
      {"routeID":"PM","wait":14.210869565217392},{"routeID":"8BX","wait":13.026881720430108},
      {"routeID":"PH","wait":12.933333333333332},{"routeID":"54","wait":12.680722891566266},
      {"routeID":"8","wait":12.673636363636362},{"routeID":"35","wait":12.5109375},
      {"routeID":"31","wait":12.00990990990991},{"routeID":"3","wait":11.955172413793104},
      {"routeID":"37","wait":11.766315789473683},{"routeID":"88","wait":11.75263157894737},
      {"routeID":"48","wait":11.725000000000001},{"routeID":"M","wait":11.183636363636365},
      {"routeID":"57","wait":11.163529411764706},{"routeID":"19","wait":11.15373134328358},
      {"routeID":"66","wait":10.487499999999999},{"routeID":"9R","wait":10.371264367816094},
      {"routeID":"10","wait":9.95},{"routeID":"33","wait":9.621839080459772},
      {"routeID":"5","wait":9.588750000000001},{"routeID":"2","wait":9.172},
      {"routeID":"38","wait":8.974850299401195},{"routeID":"27","wait":8.712631578947367},
      {"routeID":"9","wait":8.483185840707964},{"routeID":"KT","wait":8.379761904761907},
      {"routeID":"6","wait":8.184210526315788},{"routeID":"55","wait":7.946428571428571},
      {"routeID":"24","wait":7.747899159663866},{"routeID":"J","wait":7.675000000000001},
      {"routeID":"29","wait":7.4916201117318435},{"routeID":"21","wait":7.115789473684211},
      {"routeID":"7","wait":7.017757009345793},{"routeID":"28R","wait":7.000000000000001},
      {"routeID":"43","wait":6.9662857142857115},{"routeID":"30","wait":6.941176470588235},
      {"routeID":"44","wait":6.82734375},{"routeID":"28","wait":6.578481012658228},
      {"routeID":"45","wait":6.361016949152543},{"routeID":"L","wait":6.295833333333333},
      {"routeID":"22","wait":6.107608695652175},{"routeID":"F","wait":6.010000000000001},
      {"routeID":"NX","wait":5.9375},{"routeID":"N","wait":5.803030303030303},
      {"routeID":"5R","wait":5.579365079365079},{"routeID":"47","wait":5.460344827586206},
      {"routeID":"14","wait":5.4173913043478255},{"routeID":"49","wait":5.0628205128205135},
      {"routeID":"14R","wait":4.806521739130435},{"routeID":"1","wait":3.921875},
      {"routeID":"38R","wait":3.68125}];
    
    return allWaits;
  }




  sendRouteStopsToMap = () => {
    const {directionId} = this.state;
    const {onRouteSelect} = this.props;
    const selectedRoute = this.getSelectedRouteInfo();
    onRouteSelect({
      'Inbound' : this.getStopsInfoInGivenDirectionName(selectedRoute, 'Inbound'),
      'Outbound' : this.getStopsInfoInGivenDirectionName(selectedRoute, 'Outbound')
    });
  }

  // toggleTimekeeper(val) {
  //   // this.setState({ displayTimepicker: val });
  // }

  render() {
    const { routes } = this.props;
    
    
      
        
    const {
      date, routeId, directionId, firstStopId, secondStopId, secondStopList, startTimeStr, endTimeStr
    } = this.state;

    const timeRange = (startTimeStr || endTimeStr) ? (startTimeStr + '-' + endTimeStr) : '';

    const selectedRoute = this.getSelectedRouteInfo();
    // now defined further down const selectedDirection = (selectedRoute && selectedRoute.directions && directionId)
    //  ? selectedRoute.directions.find(dir => dir.id === directionId) : null;









    // possible first stops near click or current location
    
    const StartMarkers = () => {  


      const items = this.state.startMarkers.map((startMarker, index) => {
      
        const position = [ startMarker.stop.lat, startMarker.stop.lon ];
        const lineColor = routeColor(startMarker.routeIndex % 10); 
        
        return <CircleMarker key={ "startMarker-" + index } center={position}
             radius="6" 
             fillColor = {lineColor}
             fillOpacity={this.state.firstStopId === startMarker.stopID ? 1.0 : 0.2}
             stroke={false}
             >
          <Tooltip>
          {startMarker.routeTitle} <br/> {startMarker.direction.title}
          </Tooltip>
          <Popup>{startMarker.stop.title}<br/>
            {startMarker.routeTitle}<br/>
            {startMarker.direction.title}<br/>
            {Math.round(startMarker.miles * 5280)} feet
          </Popup>
        </CircleMarker>
      });
      return <Fragment>{items}</Fragment>
    }
    
    const routeColor = d3.scaleQuantize([0,9], d3.schemeCategory10);
    
    
    const allWaits = this.getAllWaits();
    
    const DownstreamLine = () => {  

      // for each start marker
      
      const items = this.state.startMarkers.map(startMarker => {
        const downstreamStops = startMarker.downstreamStops;
        const lineColor = routeColor(startMarker.routeIndex % 10); 
        
        const polylines = [];
        
        // Add a base polyline connecting the stops.  One polyline between each stop gives better tooltips
        // when selecting a line.  Once a line is selected, looks better to have a monolithic polyline.
  
  
        // multi-polyline for line selection:
        
        if (!firstStopId) {  


          // this polyline is in line color
          
          // get wait rank
          const waitIndex = allWaits.findIndex(wait => wait.routeID === startMarker.routeID);
          
          // scale to 0, 1, or 2
          const waitScaled = Math.trunc(waitIndex/allWaits.length * 3);
 
          const computedWeight = waitScaled * 2 + 2;

               
        for (let i=0; i < downstreamStops.length-1; i++) {
          const latLngs = [[ downstreamStops[i].lat, downstreamStops[i].lon ],
                           [ downstreamStops[i+1].lat, downstreamStops[i+1].lon ]];
        
          

          polylines.push(
            <Polyline
              key={"poly-" + startMarker.routeID + "-" + downstreamStops[i].stopID} 
              positions = { latLngs }
              color = { lineColor }
              opacity = { 0.5 }
              weight = { computedWeight }
              onMouseOver = { e => {

                if (!firstStopId) { e.target.setStyle({opacity:1, weight: computedWeight+4}); }
                                
                /*this.setState({
                  //hoverMarker: startMarker,
                  infoValue: startMarker.routeTitle + " - " + startMarker.direction.title
                });*/

                return true;
                }
              }
              onMouseOut = { e => {
                  if (!firstStopId) { e.target.setStyle({opacity:0.5, weight:computedWeight}); }                
                  //this.setState({infoValue: null});
                  return true;                
                } 
              }

              onClick={e => { // when this segment is clicked, plot only the stops for this route/dir by setting the first stop
            
                e.originalEvent.view.L.DomEvent.stopPropagation(e);          
          
                this.setRouteId(startMarker.routeID);
                this.setDirectionId(startMarker.direction.id);
                this.onSelectFirstStop(startMarker.stopID, downstreamStops[i+1].stopID);
              }
            }

            
            >
              <Tooltip>
                 {startMarker.routeTitle}<br/>{startMarker.direction.title}
              </Tooltip>
            </Polyline>);

        } // end for
        
        } else {
        
        // when plotting a single route, use a joined polyline as base (thicker line)

          let latLngs = [];
          for (let i=0; i < downstreamStops.length; i++) {
            latLngs.push([ downstreamStops[i].lat, downstreamStops[i].lon ]);
          }
        
          // base polyline is white for contrast
          
          polylines.push(
            <Polyline
              key={"poly-" + startMarker.routeID } 
              positions = { latLngs }
              color = { /*firstStopId ? this.fakeSpeedColor(this.fakeSpeed(i)) :*/ /*lineColor*/ "white" } // sawtooth wave from 0-10 for fake speed
              opacity = { firstStopId || this.state.hoverMarker === startMarker ? 1 : 1 } // if a first stop is selected use full opacity?
              weight = { firstStopId ? 12 : 4 } // if a first stop is selected use extra weight
            >
            </Polyline>);
        }
        
        for (let i=0; i < downstreamStops.length-1; i++) {
          const latLngs = [[ downstreamStops[i].lat, downstreamStops[i].lon ],
                           [ downstreamStops[i+1].lat, downstreamStops[i+1].lon ]];
            

          // inner line made of many polylines for showing speed            
            
          if (firstStopId) {  
          
            const speed = this.getSpeed(startMarker, i, this.props.tripTimes);
          polylines.push(
            <Polyline
              key={"poly-speed-" + startMarker.routeID + "-" + downstreamStops[i].stopID} 
              positions = { latLngs }
              color = { speed < 0 ? "white" : this.speedColor(speed) }
              opacity = { 1 }
              weight = { 5 }

              onClick={e => { // when this segment is clicked, plot only the stops for this route/dir by setting the first stop
            
                e.originalEvent.view.L.DomEvent.stopPropagation(e);          
          
                this.setRouteId(startMarker.routeID);
                this.setDirectionId(startMarker.direction.id);
                this.onSelectFirstStop(startMarker.stopID, downstreamStops[i+1].stopID);
              }
            }

            
            >
            {
              <Tooltip>
                 { speed < 0 ? "?" : speed.toFixed(1) } mph to { downstreamStops[i+1].title }
              </Tooltip>
            
            }
            </Polyline>);

            }          
            
        } // end for     
        return polylines;
      }
           
           
      );
      return <Fragment>{items}</Fragment>
    }
    

    // stops along the selected route from the first stop 
    // represented by clickable outlines of circles
    
    const RouteMarkers = () => {  

      if (!firstStopId) { return null; }

      const selectedRoute = this.getSelectedRouteInfo();

      const routeIndex = this.props.routes.indexOf(selectedRoute);
      const lineColor = routeColor(routeIndex % 10); 

      const items = this.state.routeMarkers.map(routeMarker => {
        const position = [ routeMarker.stop.lat, routeMarker.stop.lon ];
        return <CircleMarker key={routeMarker.stopID + "R"} center={position}
          stroke={ this.state.secondStopId === routeMarker.stopID ? true : false}
          color={ "black"}
          fillColor={ lineColor }
          fillOpacity={this.state.secondStopId === routeMarker.stopID ? 1 : 0}
          radius= { this.state.secondStopId === routeMarker.stopID ? 4 : 1 }
          onMouseOver = { e => { e.target.setStyle({fillOpacity:0.5}) }}
          onMouseOut = { e => { e.target.setStyle({fillOpacity: (this.state.secondStopId === routeMarker.stopID ? 1 : 0)}) }}
          onClick={e => {
              e.originalEvent.view.L.DomEvent.stopPropagation(e)          
              this.onSelectSecondStop(routeMarker.stopID);
            }
          }>
          <Tooltip>
          { routeMarker.stop.title }
          </Tooltip>          
        </CircleMarker>
      });
      return <Fragment>{items}</Fragment>
    }

 
    const FromButtons = () => {
    
    return null; // don't need these?  
/*
      const items = this.state.startMarkers.map(startMarker => {
        return <Button variant="secondary" key={startMarker.stopID}
          onClick={e => { // todo: after this button is clicked, plot only the stops for this route/dir
          
           this.setState({routeId: startMarker.routeID,
             directionId: startMarker.direction.id});
           this.onSelectFirstStop(startMarker.stopID);
             }
           }>
          {startMarker.routeTitle} - {startMarker.direction.title}
          </Button>
      });
      return <Fragment>{items}</Fragment>
      */
    }
    
    const SpeedLegend = () => {
    
      let items = [];
                
      const speedColorValues = [ 2.5, 6.25, 8.75, 12.5 ]; // representative values for quantizing
      // center of scale is 7.5 with quartile boundaries at 5 and 10.
      
      const speedColorLabels = [ " < 5", "5-7.5", "7.5-10", "10+" ];
      
      for (let speedColorValue of speedColorValues) {
        items.push(
        <div key={speedColorValue}>
          <i style={{
            backgroundColor: this.speedColor(speedColorValue),
            width: 18,
            float: "left"
            
            }} >&nbsp;</i> &nbsp;
          { speedColorLabels[speedColorValues.indexOf(speedColorValue)] } 
        </div>
        );
      }
      
      return <Control position="topright">
                  <div
                    style={{
                        backgroundColor: 'white',
                        padding: '5px',
                    }}
                > Speed (mph)
                { items }
                </div>
            </Control> 
    }
 
 
    const bounds =  null





    let selectedDirection =null;
    if (selectedRoute && selectedRoute.directions && directionId) {
      selectedDirection = selectedRoute.directions.find(dir => dir.id === directionId);
      this.sendRouteStopsToMap();
    }

    return (
      <div className={css`
          color: #fff;
          border-radius: 5px;
          padding: 10px;
          margin-right: 20px;
          grid-column: col1-start / col3-start;
          grid-row: row2-start ;
          font-family: 'Oswald', sans-serif;
      `
      }
      >
        <Card bg="light" style={{ color: 'black' }}>
          <Card.Header>Visualize Route</Card.Header>
          <DatePicker
            value={date}
            onChange={this.setDate}
            className={css`
           padding: 10px!important;
           display: block;
           width: 100%
         `}
          />
        <ListGroup.Item>
          <DropdownControl
            title="Time Range"
            name="time_range"
            variant="info"
            value={timeRange}
            onSelect={this.setTimeRange}
            options={
                [
                    {label:'All Day', key:''},
                    {label:'Daytime (7AM - 7PM)', key:'07:00-19:00'},
                    {label:'Early Morning (3AM - 7AM)', key:'03:00-07:00'},
                    {label:'AM Peak (7AM - 10AM)', key:'07:00-10:00'},
                    {label:'Midday (10AM - 4PM)', key:'10:00-16:00'},
                    {label:'PM Peak (4PM - 7PM)', key:'16:00-19:00'},
                    {label:'Late Evening (7PM - 3AM)', key:'19:00-03:00+1'},
                ]
        }
          />
        </ListGroup.Item>
          <ListGroup variant="flush">
            <div className="dropDownOverlay">
              <ListGroup.Item>
                <DropdownControl
                  title="Route"
                  name="route"
                  variant="info"
                  value={routeId}
                  options={
                    (routes || []).map(route => ({
                      label: route.title, key: route.id,
                    }))
                  }
                  onSelect={this.setRouteId}
                />
              </ListGroup.Item>
            </div>
            { selectedRoute
              ? (
                <ListGroup.Item>
                  <DropdownControl
                    title="Direction"
                    name="direction"
                    variant="info"
                    value={directionId}
                    onSelect={this.setDirectionId}
                    options={
                  (selectedRoute.directions || []).map(direction => ({
                    label: direction.title, key: direction.id,
                  }))
                }
                  />
                </ListGroup.Item>
              ) : null
            }
            { (selectedDirection)
              ? (
                <div className="dropDownOverlay">
                  <ListGroup.Item>
                    <DropdownControl
                      title="From Stop"
                      name="stop"
                      variant="info"
                      value={firstStopId}
                      onSelect={(eventKey, name) => { return this.onSelectFirstStop(eventKey)}}
                      options={
                    (selectedDirection.stops || []).map(firstStopId => ({
                      label: (selectedRoute.stops[firstStopId] || { title: firstStopId }).title,
                      key: firstStopId,
                    }))
                  }
                    />
                  </ListGroup.Item>
                </div>
              ) : null
            }
            { (selectedDirection)
              ? (
                <div className="dropDownOverlay">
                  <ListGroup.Item>
                    <DropdownControl
                      title="To Stop"
                      name="stop"
                      variant="info"
                      value={secondStopId}
                      onSelect={(eventKey, name) => { return this.onSelectSecondStop(eventKey)}}
                      options={
                    (secondStopList || []).map(secondStopId => ({
                      label: (selectedRoute.stops[secondStopId] || { title: secondStopId }).title,
                      key: secondStopId,
                    }))
                  }
                    />
                  </ListGroup.Item>
                </div>
              ) : null
            }
          </ListGroup>
        </Card>




        <Card bg="light" style={{ color: 'black', width: '500px', height: '500px'}}>
          <Card.Header>Map <Button className="float-sm-right" onClick={this.handleGeoLocate}>Go to my location</Button></Card.Header>
          
      <Map
        style={{
          height:"500px" // was 40vh
        }}
        bounds={bounds}
        center={this.state.latLngOriginal}
        length={4}
        onClick={this.handleClick}
        onLocationfound={this.handleLocationFound}
        ref={this.mapRef}
        zoom={ bounds ? null : 13}
        minZoom={11}
        maxZoom={18}
        >
        <TileLayer
          attribution='&amp;copy <a href="http://osm.org/copyright">OpenStreetMap</a> contributors'
          //url="https://{s}.tile.openstreetmap.org/{z}/{x}/{y}.png"
          url="http://tile.stamen.com/toner-lite/{z}/{x}/{y}.png"
          opacity={0.3}
        /> {/* see http://maps.stamen.com for details */}
        {/*marker*/}
        <DownstreamLine/>
        <RouteMarkers/>
        <StartMarkers/>
        { this.state.firstStopId ? <SpeedLegend/> : null }
       

      </Map>          
          
          <ListGroup variant="flush">
          <div className={css`max-height:300px; overflow:scroll;`}>
            <ListGroup.Item>
              <FromButtons/>
            </ListGroup.Item>
          </div>
          </ListGroup>
        </Card>
      </div>
    );
  }
}

ControlPanel.propTypes = {
  fetchGraphData: PropTypes.func.isRequired,
};

const mapDispatchToProps = dispatch => {
  return ({
    onRouteSelect: route => dispatch(handleRouteSelect(route))
  })
}
export default connect(null,mapDispatchToProps)(ControlPanel);<|MERGE_RESOLUTION|>--- conflicted
+++ resolved
@@ -140,30 +140,19 @@
     const secondStopList = secondStopInfo.stops.slice(secondStopListIndex + 1);
 
     let newSecondStopId = secondStopId;
-<<<<<<< HEAD
     
     // if and only if user clicked on a segment, we get both first and second stop ids
     if (optionalSecondStopId) {
        newSecondStopId = optionalSecondStopId;
     } else {
 
-      // If the "to stop" is not set or is not valid for the current "from stop",
-      // set a default "to stop" that is some number of stops down.  If there aren't
-      // enough stops, use the end of the line.
-    
-      const nStops = 5;
-    
-      if (secondStopId == null || !secondStopList.includes(secondStopId)) {
-=======
-
     // If the "to stop" is not set or is not valid for the current "from stop",
     // set a default "to stop" that is some number of stops down.  If there aren't
     // enough stops, use the end of the line.
 
-    const nStops = 5;
-
-    if (secondStopId == null || !secondStopList.includes(secondStopId)) {
->>>>>>> 43b3d5ab
+      const nStops = 5;
+
+      if (secondStopId == null || !secondStopList.includes(secondStopId)) {
         newSecondStopId = secondStopList.length >= nStops ? secondStopList[nStops-1] :
           secondStopList[secondStopList.length-1];
       }
