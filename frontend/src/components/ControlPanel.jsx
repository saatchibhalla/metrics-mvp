--- conflicted
+++ resolved
@@ -1,21 +1,14 @@
-<<<<<<< HEAD
 import React, { Component, createRef, Fragment } from 'react';
-=======
-import React, { Component } from 'react';
 import { connect } from 'react-redux';
->>>>>>> a503239f
 import { css } from 'emotion';
 import DatePicker from 'react-date-picker';
 import Button from 'react-bootstrap/Button';
 import Card from 'react-bootstrap/Card';
 import ListGroup from 'react-bootstrap/ListGroup';
 import PropTypes from 'prop-types';
-<<<<<<< HEAD
 //import { latLngBounds } from 'leaflet';
 import * as d3 from "d3";
-=======
 import {handleRouteSelect} from '../actions';
->>>>>>> a503239f
 
 import DropdownControl from './DropdownControl';
 import './ControlPanel.css';
@@ -249,7 +242,6 @@
     const { routeId } = this.state;
     return routes ? routes.find(route => route.id === routeId) : null;
   }
-<<<<<<< HEAD
 
   handleGeoLocate = (e) => {
     e.preventDefault();
@@ -536,7 +528,6 @@
 
 
 
-=======
   sendRouteStopsToMap = () => {
     const {directionId} = this.state;
     const {onRouteSelect} = this.props;
@@ -546,7 +537,7 @@
       'Outbound' : this.getStopsInfoInGivenDirectionName(selectedRoute, 'Outbound')
     });
   }
->>>>>>> a503239f
+
   // toggleTimekeeper(val) {
   //   // this.setState({ displayTimepicker: val });
   // }
@@ -564,7 +555,6 @@
     const timeRange = (startTimeStr || endTimeStr) ? (startTimeStr + '-' + endTimeStr) : '';
 
     const selectedRoute = this.getSelectedRouteInfo();
-<<<<<<< HEAD
     const selectedDirection = (selectedRoute && selectedRoute.directions && directionId)
       ? selectedRoute.directions.find(dir => dir.id === directionId) : null;
 
@@ -846,14 +836,12 @@
 
 
 
-=======
     let selectedDirection =null;
     if (selectedRoute && selectedRoute.directions && directionId) {
       selectedDirection = selectedRoute.directions.find(dir => dir.id === directionId);
       this.sendRouteStopsToMap();
     }
     
->>>>>>> a503239f
     return (
       <div className={css`
           color: #fff;
@@ -934,23 +922,6 @@
             }
             { (selectedDirection)
               ? (
-<<<<<<< HEAD
-                <ListGroup.Item>
-                  <DropdownControl
-                    title="From Stop"
-                    name="stop"
-                    variant="info"
-                    value={firstStopId}
-                    onSelect={(eventKey, name) => { return this.onSelectFirstStop(eventKey)}}
-                    options={
-                  (selectedDirection.stops || []).map(firstStopId => ({
-                    label: (selectedRoute.stops[firstStopId] || { title: firstStopId }).title,
-                    key: firstStopId,
-                  }))
-                }
-                  />
-                </ListGroup.Item>
-=======
                 <div className="dropDownOverlay">
                   <ListGroup.Item>
                     <DropdownControl
@@ -958,7 +929,7 @@
                       name="stop"
                       variant="info"
                       value={firstStopId}
-                      onSelect={this.onSelectFirstStop}
+                      onSelect={(eventKey, name) => { return this.onSelectFirstStop(eventKey)}}
                       options={
                     (selectedDirection.stops || []).map(firstStopId => ({
                       label: (selectedRoute.stops[firstStopId] || { title: firstStopId }).title,
@@ -968,28 +939,10 @@
                     />
                   </ListGroup.Item>
                 </div>
->>>>>>> a503239f
               ) : null
             }
             { (selectedDirection)
               ? (
-<<<<<<< HEAD
-                <ListGroup.Item>
-                  <DropdownControl
-                    title="To Stop"
-                    name="stop"
-                    variant="info"
-                    value={secondStopId}
-                    onSelect={(eventKey, name) => { return this.onSelectSecondStop(eventKey)}}
-                    options={
-                  (secondStopList || []).map(secondStopId => ({
-                    label: (selectedRoute.stops[secondStopId] || { title: secondStopId }).title,
-                    key: secondStopId,
-                  }))
-                }
-                  />
-                </ListGroup.Item>
-=======
                 <div className="dropDownOverlay">
                   <ListGroup.Item>
                     <DropdownControl
@@ -997,7 +950,7 @@
                       name="stop"
                       variant="info"
                       value={secondStopId}
-                      onSelect={this.onSelectSecondStop}
+                      onSelect={(eventKey, name) => { return this.onSelectSecondStop(eventKey)}}
                       options={
                     (secondStopList || []).map(secondStopId => ({
                       label: (selectedRoute.stops[secondStopId] || { title: secondStopId }).title,
@@ -1007,7 +960,6 @@
                     />
                   </ListGroup.Item>
                 </div>
->>>>>>> a503239f
               ) : null
             }
           </ListGroup>
