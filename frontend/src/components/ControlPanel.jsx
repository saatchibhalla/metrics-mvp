/* eslint-disable react/prop-types */
import React from 'react';
import { connect } from 'react-redux';
import { history, prevPath} from 'redux-first-router';
// import PropTypes from 'prop-types';
import { makeStyles } from '@material-ui/core/styles';
import Input from '@material-ui/core/Input';
import InputLabel from '@material-ui/core/InputLabel';
import MenuItem from '@material-ui/core/MenuItem';
import FormControl from '@material-ui/core/FormControl';
import Select from '@material-ui/core/Select';
import { handleGraphParams } from '../actions';
import { push } from 'redux-first-router';
import Grid from '@material-ui/core/Grid';
//URL constants
const ROUTE = 'route';
const DIRECTION = 'direction';
const START_STOP = 'from_stop';
const END_STOP = 'to_stop';

const useStyles = makeStyles(theme => ({
  root: {
    display: 'flex',
    flexWrap: 'wrap',
  },
  formControl: {
    margin: theme.spacing(1),
    minWidth: 120,
  },
}));

function ControlPanel(props) {
  const { routes, graphParams } = props;

  const selectedRoute = getSelectedRouteInfo();
  let secondStopList = [];

  const setDirectionId = directionId => {
    setURL(DIRECTION, directionId.target.value);
    return (props.onGraphParams({
      direction_id: directionId.target.value,
      start_stop_id: null,
      end_stop_id: null,
    }));
  }

  function getSelectedRouteInfo() {
    const routeId = props.graphParams.route_id;
    return routes ? routes.find(route => route.id === routeId) : null;
  }

  const getStopsInfoInGivenDirection = (mySelectedRoute, directionId) => {
    return mySelectedRoute.directions.find(dir => dir.id === directionId);
  };

  function generateSecondStopList(mySelectedRoute, directionId, stopId) {
    const secondStopInfo = getStopsInfoInGivenDirection(
      mySelectedRoute,
      directionId,
    );
    const secondStopListIndex = stopId
      ? secondStopInfo.stops.indexOf(stopId)
      : 0;
    return secondStopInfo.stops.slice(secondStopListIndex + 1);
  }
  
  /*
    sets the URL based on dropDown values
  */
  const setURL = (urlParam,id,stopIds=null) => {
    let currentURL = document.location.pathname;
    if(currentURL.lastIndexOf('/') === currentURL.length-1) {
      currentURL= currentURL.substring(0,currentURL.length-1);
    }
    let currentURLArray = currentURL.split('/');
    const endingURLIndex = currentURLArray.indexOf(urlParam);
    //stopIds is an array of both from and to stop ids
    //if we have them, we need to set both params
    if(stopIds !== null) {
        const endingPath = `${START_STOP}/${stopIds[0]}/${END_STOP}/${stopIds[1]}`;
        currentURL.indexOf(START_STOP) === - 1
        ? push(`${currentURL}/${endingPath}`)
        : push(`${currentURLArray.slice(0,endingURLIndex).join('/')}/${endingPath}`);
       return;
    }
    //if we don't have the value of the URL yet, then just append it
    if(endingURLIndex === -1){
       push(`${currentURL}/${urlParam}/${id}`);
       return;
    }
    //otherwise, we need to cut off the URL and add latest parameter
    currentURLArray[endingURLIndex+1]=id;
    push(currentURLArray.slice(0,endingURLIndex+2).join('/'));

  }
  const onSelectFirstStop = stopId => {
    const directionId = props.graphParams.direction_id;
    const secondStopId = props.graphParams.end_stop_id;
    const mySelectedRoute = { ...getSelectedRouteInfo() };
    secondStopList = generateSecondStopList(
      mySelectedRoute,
      directionId,
      stopId.target.value,
    );

<<<<<<< HEAD
    let newSecondStopId = secondStopId;

    // If the "to stop" is not set or is not valid for
    // the current "from stop", set a default "to stop" that
    // is some number of stops down.  If there aren't
    // enough stops, use the end of the line.

    const nStops = 5;

    if (secondStopId == null || !secondStopList.includes(secondStopId)) {
      newSecondStopId =
        secondStopList.length >= nStops
          ? secondStopList[nStops - 1]
          : secondStopList[secondStopList.length - 1];
    }
    secondStopId == null || !secondStopList.includes(secondStopId)
      ? setURL(START_STOP,null,[stopId.target.value,newSecondStopId])
      : setURL(START_STOP,null,[stopId.target.value,secondStopId]);
    
    //console.log(stopId, stopId.target.value, newSecondStopId);

=======
>>>>>>> f397c11e
    props.onGraphParams({
      start_stop_id: stopId.target.value,
      end_stop_id: secondStopId,
    });
  };

  const onSelectSecondStop = stopId => {
    setURL(END_STOP,stopId.target.value);
    props.onGraphParams({ end_stop_id: stopId.target.value });
  };

  const setRouteId = routeId => {
    debugger;
    setURL(ROUTE, routeId.target.value);
    const mySelectedRoute = props.routes
      ? props.routes.find(route => route.id === routeId.target.value)
      : null;

    if (!mySelectedRoute) {
      return;
    }

    const directionId =
      mySelectedRoute.directions.length > 0
        ? mySelectedRoute.directions[0].id
        : null;
    // console.log('sRC: ' + selectedRoute + ' dirid: ' + directionId);

    props.onGraphParams({
      route_id: routeId.target.value,
      direction_id: directionId,
      start_stop_id: null,
      end_stop_id: null,
    });
  };

  let selectedDirection = null;
  if (selectedRoute && selectedRoute.directions && graphParams.direction_id) {
    selectedDirection = selectedRoute.directions.find(
      dir => dir.id === graphParams.direction_id,
    );
  }

  if (selectedDirection) {
    secondStopList = generateSecondStopList(
      selectedRoute,
      graphParams.direction_id,
      graphParams.start_stop_id,
    );
  }

  const classes = useStyles();

  return (
    <div className="ControlPanel">
      <Grid container>
        <Grid item xs>
            <FormControl className={classes.formControl}>
              <InputLabel htmlFor="route">Route</InputLabel>
              <Select
                value={graphParams.route_id || 0}
                onChange={setRouteId}
                input={<Input name="route" id="route" />}
              >
                {(routes || []).map(route => (
                  <MenuItem key={route.id} value={route.id}>
                    {route.title}
                  </MenuItem>
                ))}
              </Select>
            </FormControl>
        </Grid>
        {selectedRoute ? (
        <Grid item xs>
            <FormControl className={classes.formControl}>
              <InputLabel htmlFor="direction">Direction</InputLabel>
              <Select
                value={graphParams.direction_id || 1}
                onChange={setDirectionId}
                input={<Input name="direction" id="direction" />}
              >
                {(selectedRoute.directions || []).map(direction => (
                  <MenuItem key={direction.id} value={direction.id}>
                    {direction.title}
                  </MenuItem>
                ))}
              </Select>
            </FormControl>
        </Grid>
        ) : null}
        {selectedDirection ? (
        <Grid container>
          <Grid item xs>
              <FormControl className={classes.formControl}>
                <InputLabel htmlFor="fromstop">From Stop</InputLabel>
                <Select
                  value={graphParams.start_stop_id || 1}
                  onChange={onSelectFirstStop}
                  input={<Input name="stop" id="fromstop" />}
                >
                  {(selectedDirection.stops || []).map(firstStopId => (
                    <MenuItem key={firstStopId} value={firstStopId}>
                      {
                        (
                          selectedRoute.stops[firstStopId] || {
                            title: firstStopId,
                          }
                        ).title
                      }
                    </MenuItem>
                  ))}
                </Select>
              </FormControl>
          </Grid>
          <Grid item xs>
              <FormControl className={classes.formControl}>
                <InputLabel htmlFor="tostop">To Stop</InputLabel>
                <Select
                  value={graphParams.end_stop_id || 1}
                  onChange={onSelectSecondStop}
                  input={<Input name="stop" id="tostop" />}
                >
                  {(secondStopList || []).map(secondStopId => (
                    <MenuItem key={secondStopId} value={secondStopId}>
                      {
                        (
                          selectedRoute.stops[secondStopId] || {
                            title: secondStopId,
                          }
                        ).title
                      }
                    </MenuItem>
                  ))}
                </Select>
              </FormControl>
          </Grid>
        </Grid>
        ) : null}
      </Grid>
   </div>
  );
}

// for this entire component, now using graphParams values in Redux instead of local state.
const mapStateToProps = state => ({
  graphParams: state.routes.graphParams,
});

const mapDispatchToProps = dispatch => {
  return {
    onGraphParams: params => dispatch(handleGraphParams(params)),
  };
};

export default connect(
  mapStateToProps,
  mapDispatchToProps,
)(ControlPanel);<|MERGE_RESOLUTION|>--- conflicted
+++ resolved
@@ -15,8 +15,8 @@
 //URL constants
 const ROUTE = 'route';
 const DIRECTION = 'direction';
-const START_STOP = 'from_stop';
-const END_STOP = 'to_stop';
+const FROM_STOP = 'from_stop';
+const TO_STOP = 'to_stop';
 
 const useStyles = makeStyles(theme => ({
   root: {
@@ -36,7 +36,8 @@
   let secondStopList = [];
 
   const setDirectionId = directionId => {
-    setURL(DIRECTION, directionId.target.value);
+    let path = setPath(DIRECTION, directionId.target.value);
+    commitPath(path);
     return (props.onGraphParams({
       direction_id: directionId.target.value,
       start_stop_id: null,
@@ -67,32 +68,26 @@
   /*
     sets the URL based on dropDown values
   */
-  const setURL = (urlParam,id,stopIds=null) => {
-    let currentURL = document.location.pathname;
-    if(currentURL.lastIndexOf('/') === currentURL.length-1) {
-      currentURL= currentURL.substring(0,currentURL.length-1);
-    }
-    let currentURLArray = currentURL.split('/');
-    const endingURLIndex = currentURLArray.indexOf(urlParam);
-    //stopIds is an array of both from and to stop ids
-    //if we have them, we need to set both params
-    if(stopIds !== null) {
-        const endingPath = `${START_STOP}/${stopIds[0]}/${END_STOP}/${stopIds[1]}`;
-        currentURL.indexOf(START_STOP) === - 1
-        ? push(`${currentURL}/${endingPath}`)
-        : push(`${currentURLArray.slice(0,endingURLIndex).join('/')}/${endingPath}`);
-       return;
-    }
-    //if we don't have the value of the URL yet, then just append it
-    if(endingURLIndex === -1){
-       push(`${currentURL}/${urlParam}/${id}`);
-       return;
+  const setPath = (pathParam,id,path = document.location.pathname) => {
+    //account for trailing / if there is one
+    if(path.lastIndexOf('/') === path.length-1) {
+      path = path.substring(0,path.length-1);
+    }
+
+    let pathArray = path.split('/');
+    const endingPathIndex = pathArray.indexOf(pathParam);
+    //if we don't have the value of the last param yet in the URL, then just append it
+    if(endingPathIndex === -1){
+      return `${path}/${pathParam}/${id}`;
+       
     }
     //otherwise, we need to cut off the URL and add latest parameter
-    currentURLArray[endingURLIndex+1]=id;
-    push(currentURLArray.slice(0,endingURLIndex+2).join('/'));
-
-  }
+    pathArray[endingPathIndex+1]=id;
+    return pathArray.slice(0,endingPathIndex+2).join('/');
+
+  }
+  const commitPath = path => push(path);
+
   const onSelectFirstStop = stopId => {
     const directionId = props.graphParams.direction_id;
     const secondStopId = props.graphParams.end_stop_id;
@@ -102,31 +97,12 @@
       directionId,
       stopId.target.value,
     );
-
-<<<<<<< HEAD
-    let newSecondStopId = secondStopId;
-
-    // If the "to stop" is not set or is not valid for
-    // the current "from stop", set a default "to stop" that
-    // is some number of stops down.  If there aren't
-    // enough stops, use the end of the line.
-
-    const nStops = 5;
-
-    if (secondStopId == null || !secondStopList.includes(secondStopId)) {
-      newSecondStopId =
-        secondStopList.length >= nStops
-          ? secondStopList[nStops - 1]
-          : secondStopList[secondStopList.length - 1];
-    }
-    secondStopId == null || !secondStopList.includes(secondStopId)
-      ? setURL(START_STOP,null,[stopId.target.value,newSecondStopId])
-      : setURL(START_STOP,null,[stopId.target.value,secondStopId]);
-    
-    //console.log(stopId, stopId.target.value, newSecondStopId);
-
-=======
->>>>>>> f397c11e
+    let path = setPath(FROM_STOP, stopId.target.value);
+
+    if(secondStopId){
+      path = setPath(TO_STOP, secondStopId, path);
+    }
+    commitPath(path);
     props.onGraphParams({
       start_stop_id: stopId.target.value,
       end_stop_id: secondStopId,
@@ -134,13 +110,13 @@
   };
 
   const onSelectSecondStop = stopId => {
-    setURL(END_STOP,stopId.target.value);
+    let path = setPath(TO_STOP,stopId.target.value);
+    commitPath(path);
     props.onGraphParams({ end_stop_id: stopId.target.value });
   };
 
   const setRouteId = routeId => {
-    debugger;
-    setURL(ROUTE, routeId.target.value);
+    let path = setPath(ROUTE, routeId.target.value);
     const mySelectedRoute = props.routes
       ? props.routes.find(route => route.id === routeId.target.value)
       : null;
@@ -154,7 +130,8 @@
         ? mySelectedRoute.directions[0].id
         : null;
     // console.log('sRC: ' + selectedRoute + ' dirid: ' + directionId);
-
+    path = setPath(DIRECTION, directionId, path);
+    commitPath(path);
     props.onGraphParams({
       route_id: routeId.target.value,
       direction_id: directionId,
