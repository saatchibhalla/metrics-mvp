--- conflicted
+++ resolved
@@ -101,11 +101,7 @@
           <Intro />
           <ControlPanel
             routes={routes}
-<<<<<<< HEAD
             tripTimes={tripTimes}
-            fetchRouteConfig={this.props.fetchRouteConfig}
-=======
->>>>>>> e7c5aa3e
             resetGraphData={this.props.resetGraphData}
             fetchGraphData={this.props.fetchGraphData}
             resetIntervalData={this.props.resetIntervalData}
@@ -166,13 +162,9 @@
   resetIntervalData: params => dispatch(resetIntervalData()),
   fetchIntervalData: params => dispatch(fetchIntervalData(params)),
   fetchRoutes: () => dispatch(fetchRoutes()),
-<<<<<<< HEAD
-  fetchRouteConfig: routeId => dispatch(fetchRouteConfig(routeId)),
   fetchTazs: () => dispatch(fetchTazs()),
   fetchTrips: () => dispatch(fetchTrips()),
   fetchAllTheThings: () => dispatch(fetchAllTheThings()),
-=======
->>>>>>> e7c5aa3e
 });
 
 Home.propTypes = {
