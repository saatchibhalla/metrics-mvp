import React, { Component, Fragment } from 'react';
import PropTypes from 'prop-types';
import { connect } from 'react-redux';
import { css } from 'emotion';
<<<<<<< HEAD
import MapStops from './MapStops';
=======
import { NavLink } from 'redux-first-router-link';

>>>>>>> cc0f72cb
import ControlPanel from './ControlPanel';
import Info from './Info';
import Intro from './Intro';
import {
  fetchGraphData,
  fetchRoutes,
  fetchRouteConfig,
  resetGraphData,
} from '../actions';

class Home extends Component {
  componentDidMount() {
    if (!this.props.routes) {
      this.props.fetchRoutes();
    }
  }

  render() {
    const {
      graphData, graphError, graphParams, routes,
    } = this.props;
    return (
<<<<<<< HEAD
      <div className={css`
        display: grid;
        grid-gap: 4px;
        grid-template-columns: [col1-start] 200px [col2-start] 300px  [col3-start] auto [col3-end];
        grid-template-rows: [row1-start] 80px [row2-start] 400px [row2-end];
        background-color: #fff;
        color: #444;
        padding: 2%;
        font-family: 'Roboto', sans-serif;
        `
      }
      >
        <Intro />
        <ControlPanel
          routes={routes}
          fetchRouteConfig={this.props.fetchRouteConfig}
          resetGraphData={this.props.resetGraphData}
          fetchGraphData={this.props.fetchGraphData}
        />
        <div className="center metricsWidth">
          <div className="largeMarginTop">
            <MapStops />
          </div>
=======
      <Fragment>
        <button>
          <NavLink
            to={{ type: 'HOME' }}
            activeStyle={{ fontWeight: "bold", color: 'purple' }}
            exact={true}
            strict={true}
          >
            Home
          </NavLink>
        </button>
        <button>
          <NavLink
            to={{ type: 'ABOUT' }}
            activeStyle={{ fontWeight: "bold", color: 'purple' }}
            exact={true}
            strict={true}
          >
            About
          </NavLink>
        </button>
        <button>
          <NavLink
            to={{ type: 'LANDING' }}
            activeStyle={{ fontWeight: "bold", color: 'purple' }}
            exact={true}
            strict={true}
          >
            Landing
          </NavLink>
        </button>
        <div className={css`
          display: grid;
          grid-gap: 4px;
          grid-template-columns: [col1-start] 200px [col2-start] 300px  [col3-start] auto [col3-end];
          grid-template-rows: [row1-start] 80px [row2-start] 400px [row2-end];
          background-color: #fff;
          color: #444;
          padding: 2%;
          font-family: 'Roboto', sans-serif;
          `
        }
        >
          <Intro />
          <ControlPanel routes={routes}
            fetchRouteConfig={this.props.fetchRouteConfig}
            resetGraphData={this.props.resetGraphData}
            fetchGraphData={this.props.fetchGraphData} />
          <div className="center metricsWidth">
          </div>
          <Info graphData={graphData} graphError={graphError} graphParams={graphParams} routes={routes} />
>>>>>>> cc0f72cb
        </div>
      </Fragment>
    );
  }
}

const mapStateToProps = state => ({
  graphData: state.fetchGraph.graphData,
  routes: state.routes.routes,
  graphError: state.fetchGraph.err,
  graphParams: state.fetchGraph.graphParams,
});

const mapDispatchToProps = dispatch => ({
  resetGraphData: params => dispatch(resetGraphData()),
  fetchGraphData: params => dispatch(fetchGraphData(params)),
  fetchRoutes: () => dispatch(fetchRoutes()),
  fetchRouteConfig: routeId => dispatch(fetchRouteConfig(routeId)),
});

Home.propTypes = {
  graphData: PropTypes.instanceOf(Object),
};

export default connect(mapStateToProps, mapDispatchToProps)(Home);<|MERGE_RESOLUTION|>--- conflicted
+++ resolved
@@ -2,12 +2,8 @@
 import PropTypes from 'prop-types';
 import { connect } from 'react-redux';
 import { css } from 'emotion';
-<<<<<<< HEAD
-import MapStops from './MapStops';
-=======
 import { NavLink } from 'redux-first-router-link';
 
->>>>>>> cc0f72cb
 import ControlPanel from './ControlPanel';
 import Info from './Info';
 import Intro from './Intro';
@@ -26,35 +22,8 @@
   }
 
   render() {
-    const {
-      graphData, graphError, graphParams, routes,
-    } = this.props;
+    const { graphData, graphError, graphParams, routes } = this.props;
     return (
-<<<<<<< HEAD
-      <div className={css`
-        display: grid;
-        grid-gap: 4px;
-        grid-template-columns: [col1-start] 200px [col2-start] 300px  [col3-start] auto [col3-end];
-        grid-template-rows: [row1-start] 80px [row2-start] 400px [row2-end];
-        background-color: #fff;
-        color: #444;
-        padding: 2%;
-        font-family: 'Roboto', sans-serif;
-        `
-      }
-      >
-        <Intro />
-        <ControlPanel
-          routes={routes}
-          fetchRouteConfig={this.props.fetchRouteConfig}
-          resetGraphData={this.props.resetGraphData}
-          fetchGraphData={this.props.fetchGraphData}
-        />
-        <div className="center metricsWidth">
-          <div className="largeMarginTop">
-            <MapStops />
-          </div>
-=======
       <Fragment>
         <button>
           <NavLink
@@ -105,8 +74,12 @@
             fetchGraphData={this.props.fetchGraphData} />
           <div className="center metricsWidth">
           </div>
+          <div className="center metricsWidth">
+            <div className="largeMarginTop">
+              <MapStops />
+            </div>
+          </div>
           <Info graphData={graphData} graphError={graphError} graphParams={graphParams} routes={routes} />
->>>>>>> cc0f72cb
         </div>
       </Fragment>
     );
