--- conflicted
+++ resolved
@@ -39,11 +39,7 @@
         );
       });
       route.unshift(this.populateSpeed(routeStops, direction_id));
-<<<<<<< HEAD
-      
-=======
-
->>>>>>> e3c42290
+
       // put polyline first so clickable markers are drawn on top of it
       route.unshift(<Polyline key={'polyline-' + direction_id} color="white" weight={10} positions={routeStops[direction_id]} opacity={1} />);
     }
@@ -53,20 +49,6 @@
   // plot speed along a route
 
   populateSpeed = (routeStops, direction_id) => {
-<<<<<<< HEAD
-      
-    const downstreamStops = routeStops[direction_id];
-    let polylines = [];
-    
-    for (let i=0; i < downstreamStops.length-1; i++) {
-      const latLngs = [[ downstreamStops[i].lat, downstreamStops[i].lon ],
-                       [ downstreamStops[i+1].lat, downstreamStops[i+1].lon ]];
-      
-      const speed = this.getSpeed(downstreamStops, i, this.props.tripTimes);
-      polylines.push(
-        <Polyline
-          key={'poly-speed-' + direction_id + '-' + downstreamStops[i].sid} 
-=======
 
     const downstreamStops = routeStops[direction_id];
     let polylines = [];
@@ -79,22 +61,15 @@
       polylines.push(
         <Polyline
           key={'poly-speed-' + direction_id + '-' + downstreamStops[i].sid}
->>>>>>> e3c42290
           positions = { latLngs }
           color = { speed < 0 ? "white" : this.speedColor(speed) }
           opacity = { 1 }
           weight = { 5 }
 
           onClick={e => { // when this segment is clicked, plot only the stops for this route/dir by setting the first stop
-<<<<<<< HEAD
-      
-            e.originalEvent.view.L.DomEvent.stopPropagation(e);          
-    
-=======
 
             e.originalEvent.view.L.DomEvent.stopPropagation(e);
 
->>>>>>> e3c42290
             /* TODO: decide if clicking on segments changes the stop selection */
           }
         }
@@ -104,66 +79,31 @@
         </Tooltip>
       </Polyline>);
 
-<<<<<<< HEAD
-    } // end for    
-    return polylines;
-  }
-  
-=======
     } // end for
     return polylines;
   }
 
->>>>>>> e3c42290
   speedColor(mph) {
       // should this be multiples of walking speed? 3/6/9/12?
     return d3.scaleQuantize().domain([2.5,12.5]).range(["#9e1313", "#e60000", "#f07d02", "#84ca50"])(mph);
     // return d3.scaleQuantize().domain([0, 4]).range(d3.schemeSpectral[5])(mph/15.0*5);
     // return d3.interpolateRdGy(mph/this.speedMax() /* scale to 0-1 */);
   }
-<<<<<<< HEAD
-  
-=======
-
->>>>>>> e3c42290
+
   /**
    * Speed from index to index+1
    * Using haversine distance for now.
    */
-<<<<<<< HEAD
-  getSpeed = (downstreamStops, index) => {
-    const graphParams = this.props.graphParams;
-    const routeID = graphParams.route_id;
-    const directionID = this.props.graphParams.direction_id;
-=======
   getSpeed = (downstreamStops, index, directionID) => {
     const graphParams = this.props.graphParams;
     const routeID = graphParams.route_id;
 
->>>>>>> e3c42290
     const firstStop = downstreamStops[index];
     const firstStopID = firstStop.sid;
     const nextStop = downstreamStops[index+1];
     const nextStopID = nextStop.sid;
 
     // refactor time/date handling along with actions/index.js
-<<<<<<< HEAD
-    
-    let timeStr = graphParams.start_time ? graphParams.start_time + '-' + graphParams.end_time : '';
-    let dateStr = graphParams.date;    
-    
-    if (!this.props.tripTimesCache[dateStr + timeStr + 'median']) {
-        return -1;
-    }
-    
-    const tripTimesForRoute = this.props.tripTimesCache[dateStr + timeStr + 'median'].routes[routeID];
-    if (!tripTimesForRoute) {
-      return -1;
-    }
-    
-    const tripTimesForDir = tripTimesForRoute[directionID];
-    
-=======
 
     let timeStr = graphParams.start_time ? graphParams.start_time + '-' + graphParams.end_time : '';
     let dateStr = graphParams.date;
@@ -180,46 +120,27 @@
 
     const tripTimesForDir = tripTimesForRoute[directionID];
 
->>>>>>> e3c42290
     let time = null;
     if (tripTimesForDir && tripTimesForDir[firstStopID] && tripTimesForDir[firstStopID][nextStopID]) {
       time = tripTimesForDir[firstStopID][nextStopID];
     } else {
       return -1; // speed not available;
     }
-<<<<<<< HEAD
-    
+
     const distance = milesBetween(firstStop, nextStop);
-    
-    return distance/time * 60; // miles per minute -> mph 
+
+    return distance/time * 60; // miles per minute -> mph
   }
 
   SpeedLegend = () => {
-      
+
     let items = [];
-                
+
     const speedColorValues = [ 2.5, 6.25, 8.75, 12.5 ]; // representative values for quantizing
       // center of scale is 7.5 with quartile boundaries at 5 and 10.
-      
+
     const speedColorLabels = [ " < 5", "5-7.5", "7.5-10", "10+" ];
-      
-=======
-
-    const distance = milesBetween(firstStop, nextStop);
-
-    return distance/time * 60; // miles per minute -> mph
-  }
-
-  SpeedLegend = () => {
-
-    let items = [];
-
-    const speedColorValues = [ 2.5, 6.25, 8.75, 12.5 ]; // representative values for quantizing
-      // center of scale is 7.5 with quartile boundaries at 5 and 10.
-
-    const speedColorLabels = [ " < 5", "5-7.5", "7.5-10", "10+" ];
-
->>>>>>> e3c42290
+
     for (let speedColorValue of speedColorValues) {
       items.push(
         <div key={speedColorValue}>
@@ -227,15 +148,6 @@
             backgroundColor: this.speedColor(speedColorValue),
             width: 18,
             float: "left"
-<<<<<<< HEAD
-            
-            }} >&nbsp;</i> &nbsp;
-          { speedColorLabels[speedColorValues.indexOf(speedColorValue)] } 
-        </div>
-      );
-    }
-      
-=======
 
             }} >&nbsp;</i> &nbsp;
           { speedColorLabels[speedColorValues.indexOf(speedColorValue)] }
@@ -243,7 +155,6 @@
       );
     }
 
->>>>>>> e3c42290
     return <Control position="topright">
                   <div
                     style={{
@@ -253,17 +164,10 @@
                 > Speed (mph)
                 { items }
                 </div>
-<<<<<<< HEAD
-            </Control> 
-  }
-  
-  
-=======
             </Control>
   }
 
 
->>>>>>> e3c42290
   handleStopSelect = (stop, new_direction_id) => {
     let { route_id, start_stop_id, end_stop_id, direction_id} = this.props.graphParams;
 
@@ -309,11 +213,8 @@
 
   getStopsInfoInGivenDirection = (selectedRoute, directionId) => {
     const stopSids = selectedRoute.directions.find(dir => dir.id === directionId);
-<<<<<<< HEAD
-    
-=======
-
->>>>>>> e3c42290
+
+
     return stopSids.stops.map(stop => {
       let currentStopInfo = {...selectedRoute.stops[stop]};
       currentStopInfo.sid = stop;
