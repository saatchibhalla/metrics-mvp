import React, { useEffect } from 'react';
import clsx from 'clsx';
import PropTypes from 'prop-types';
import { lighten, makeStyles } from '@material-ui/core/styles';
import Table from '@material-ui/core/Table';
import TableBody from '@material-ui/core/TableBody';
import TableCell from '@material-ui/core/TableCell';
import TableHead from '@material-ui/core/TableHead';
import TableRow from '@material-ui/core/TableRow';
import TableSortLabel from '@material-ui/core/TableSortLabel';
import Toolbar from '@material-ui/core/Toolbar';
import Typography from '@material-ui/core/Typography';
import Paper from '@material-ui/core/Paper';
import IconButton from '@material-ui/core/IconButton';
import Tooltip from '@material-ui/core/Tooltip';
import FilterListIcon from '@material-ui/icons/FilterList';

import { connect } from 'react-redux';
import { push } from 'redux-first-router';
import Link from 'redux-first-router-link';
import { getWaitTimeForDirection } from '../helpers/precomputed';
import { filterRoutes } from '../helpers/routeCalculations';

import { handleGraphParams, fetchPrecomputedWaitAndTripData } from '../actions';

function desc(a, b, orderBy) {
  if (b[orderBy] < a[orderBy]) {
    return -1;
  }
  if (b[orderBy] > a[orderBy]) {
    return 1;
  }
  return 0;
}

function stableSort(array, cmp) {
  const stabilizedThis = array.map((el, index) => [el, index]);
  stabilizedThis.sort((a, b) => {
    const order = cmp(a[0], b[0]);
    if (order !== 0) return order;
    return a[1] - b[1];
  });
  return stabilizedThis.map(el => el[0]);
}

function getSorting(order, orderBy) {
  return order === 'desc'
    ? (a, b) => desc(a, b, orderBy)
    : (a, b) => -desc(a, b, orderBy);
}

const headRows = [
  { id: 'title', numeric: false, disablePadding: true, label: 'Name' },
  { id: 'wait', numeric: true, disablePadding: false, label: 'Wait (min)' },
  { id: 'speed', numeric: true, disablePadding: false, label: 'Speed (mph)' },
  { id: 'score', numeric: true, disablePadding: false, label: 'Score' },
];

function EnhancedTableHead(props) {
  const { order, orderBy, onRequestSort } = props;
  const createSortHandler = property => event => {
    onRequestSort(event, property);
  };

  return (
    <TableHead>
      <TableRow>
        {headRows.map(row => (
          <TableCell
            key={row.id}
            align={row.numeric ? 'right' : 'left'}
            padding={row.disablePadding ? 'none' : 'default'}
            sortDirection={orderBy === row.id ? order : false}
          >
            <TableSortLabel
              active={orderBy === row.id}
              direction={order}
              onClick={createSortHandler(row.id)}
            >
              {row.label}
            </TableSortLabel>
          </TableCell>
        ))}
      </TableRow>
    </TableHead>
  );
}

EnhancedTableHead.propTypes = {
  onRequestSort: PropTypes.func.isRequired,
  order: PropTypes.string.isRequired,
  orderBy: PropTypes.string.isRequired,
};

const useToolbarStyles = makeStyles(theme => ({
  root: {
    paddingLeft: theme.spacing(2),
    paddingRight: theme.spacing(1),
  },
  highlight:
    theme.palette.type === 'light'
      ? {
          color: theme.palette.secondary.main,
          backgroundColor: lighten(theme.palette.secondary.light, 0.85),
        }
      : {
          color: theme.palette.text.primary,
          backgroundColor: theme.palette.secondary.dark,
        },
  spacer: {
    flex: '1 1 100%',
  },
  actions: {
    color: theme.palette.text.secondary,
  },
  title: {
    flex: '0 0 auto',
  },
}));

const EnhancedTableToolbar = props => {
  const classes = useToolbarStyles();
  const { numSelected } = props;

  return (
    <Toolbar
      className={clsx(classes.root, {
        [classes.highlight]: numSelected > 0,
      })}
    >
      <div className={classes.title}>
        {numSelected > 0 ? (
          <Typography color="inherit" variant="subtitle1">
            {numSelected} selected
          </Typography>
        ) : (
          <Typography variant="h6" id="tableTitle">
            Routes
          </Typography>
        )}
      </div>
      <div className={classes.spacer} />
      <div className={classes.actions}>
        <Tooltip title="Filter list">
          <IconButton aria-label="Filter list">
            <FilterListIcon />
          </IconButton>
        </Tooltip>
      </div>
    </Toolbar>
  );
};

EnhancedTableToolbar.propTypes = {
  numSelected: PropTypes.number.isRequired,
};

const useStyles = makeStyles(theme => ({
  root: {
    width: '100%',
    marginTop: theme.spacing(3),
  },
  paper: {
    width: '100%',
    marginBottom: theme.spacing(2),
  },
  table: {
    minWidth: 750,
  },
  tableWrapper: {
    overflowX: 'auto',
  },
}));

function RouteTable(props) {
  const classes = useStyles();
  const [order, setOrder] = React.useState('asc');
  const [orderBy, setOrderBy] = React.useState('title');
  const [selected, setSelected] = React.useState([]);
  const dense = true;

  useEffect(() => {
    props.fetchPrecomputedWaitAndTripData(props.graphParams);
  }, []); // like componentDidMount, this runs only on first render

  function handleRequestSort(event, property) {
    const isDesc = orderBy === property && order === 'desc';
    setOrder(isDesc ? 'asc' : 'desc');
    setOrderBy(property);
  }

  function handleClick(event, route) {
    const selectedIndex = selected.indexOf(route.title);
    let newSelected = [];

    if (selectedIndex === -1) {
      newSelected = [route.title]; // newSelected.concat(selected, name);
    } else if (selectedIndex === 0) {
      newSelected = newSelected.concat(selected.slice(1));
    } else if (selectedIndex === selected.length - 1) {
      newSelected = newSelected.concat(selected.slice(0, -1));
    } else if (selectedIndex > 0) {
      newSelected = newSelected.concat(
        selected.slice(0, selectedIndex),
        selected.slice(selectedIndex + 1),
      );
    }

    setSelected(newSelected);

    props.handleGraphParams({
      route_id: route.id,
      direction_id: null,
      start_stop_id: null,
      end_stop_id: null,
    });
    push('/route');
  }

  /**
   * Averages together the median wait in all directions for a route.
   *
   * @param {any} waitTimesCache
   * @param {any} graphParams
   * @param {any} route
   */
  function getAverageOfMedianWait(waitTimesCache, graphParams, route) {
    const directions = route.directions;
    const sumOfMedians = directions.reduce((total, direction) => {
      const waitForDir = getWaitTimeForDirection(
        waitTimesCache,
        graphParams,
        route.id,
        direction.id,
      );
      if (!waitForDir) {
        return NaN;
      }
      return total + waitForDir.median;
    }, 0);
    return sumOfMedians / directions.length;
  }

  const isSelected = name => selected.indexOf(name) !== -1;

  let routes = props.routes ? filterRoutes(props.routes) : [];
  const spiderSelection = props.spiderSelection;

  // filter the route list down to the spider routes if needed

  if (spiderSelection && spiderSelection.length > 0) {
    const spiderRouteIDs = spiderSelection.map(spider => spider.routeID);
    routes = routes.filter(route => spiderRouteIDs.includes(route.id));
  }

  routes = routes.map(route => {
    route.wait = getAverageOfMedianWait(
      props.waitTimesCache,
      props.graphParams,
      route,
    );
    return route;
  });

  return (
    <div className={classes.root}>
      <Paper className={classes.paper}>
        <EnhancedTableToolbar numSelected={selected.length} />
        <div className={classes.tableWrapper}>
          <Table
            className={classes.table}
            aria-labelledby="tableTitle"
            size={dense ? 'small' : 'medium'}
          >
            <EnhancedTableHead
              numSelected={selected.length}
              order={order}
              orderBy={orderBy}
              onRequestSort={handleRequestSort}
              rowCount={routes.length}
            />
            <TableBody>
              {stableSort(routes, getSorting(order, orderBy)).map(
                (row, index) => {
                  const isItemSelected = isSelected(row.title);
                  const labelId = `enhanced-table-checkbox-${index}`;

                  return (
                    <TableRow
                      hover
<<<<<<< HEAD
=======
                      onClick={event => handleClick(event, row)}
>>>>>>> 78c00f92
                      role="checkbox"
                      aria-checked={isItemSelected}
                      tabIndex={-1}
                      key={row.id}
                      selected={isItemSelected}
                    >
<<<<<<< HEAD
                      <TableCell component="th" id={labelId} scope="row" padding="none">
                        <Link to={{type: 'ROUTESCREEN', payload: {
                      route_id: row.id,
                      direction_id: null,
                      start_stop_id: null,
                      end_stop_id: null
                    }}} >{row.title}</Link>
=======
                      <TableCell
                        component="th"
                        id={labelId}
                        scope="row"
                        padding="none"
                      >
                        <Link
                          to={{
                            type: 'RECEIVED_GRAPH_PARAMS',
                            payload: {
                              route_id: row.id,
                              direction_id: null,
                              start_stop_id: null,
                              end_stop_id: null,
                            },
                            query: { route_id: row.id },
                          }}
                        >
                          {row.title}
                        </Link>
                      </TableCell>
                      <TableCell align="right">
                        {isNaN(row.wait) ? '--' : row.wait.toFixed(1)}
>>>>>>> 78c00f92
                      </TableCell>
                      <TableCell align="right">{row.speed}</TableCell>
                      <TableCell align="right">{row.score}</TableCell>
                    </TableRow>
                  );
                },
              )}
            </TableBody>
          </Table>
        </div>
      </Paper>
    </div>
  );
}

const mapStateToProps = state => ({
  graphParams: state.routes.graphParams,
  spiderSelection: state.routes.spiderSelection,
  waitTimesCache: state.routes.waitTimesCache,
});

const mapDispatchToProps = dispatch => {
  return {
    fetchPrecomputedWaitAndTripData: params =>
      dispatch(fetchPrecomputedWaitAndTripData(params)),
    handleGraphParams: params => dispatch(handleGraphParams(params)),
  };
};

export default connect(
  mapStateToProps,
  mapDispatchToProps,
)(RouteTable);<|MERGE_RESOLUTION|>--- conflicted
+++ resolved
@@ -288,25 +288,13 @@
                   return (
                     <TableRow
                       hover
-<<<<<<< HEAD
-=======
                       onClick={event => handleClick(event, row)}
->>>>>>> 78c00f92
                       role="checkbox"
                       aria-checked={isItemSelected}
                       tabIndex={-1}
                       key={row.id}
                       selected={isItemSelected}
                     >
-<<<<<<< HEAD
-                      <TableCell component="th" id={labelId} scope="row" padding="none">
-                        <Link to={{type: 'ROUTESCREEN', payload: {
-                      route_id: row.id,
-                      direction_id: null,
-                      start_stop_id: null,
-                      end_stop_id: null
-                    }}} >{row.title}</Link>
-=======
                       <TableCell
                         component="th"
                         id={labelId}
@@ -330,7 +318,6 @@
                       </TableCell>
                       <TableCell align="right">
                         {isNaN(row.wait) ? '--' : row.wait.toFixed(1)}
->>>>>>> 78c00f92
                       </TableCell>
                       <TableCell align="right">{row.speed}</TableCell>
                       <TableCell align="right">{row.score}</TableCell>
