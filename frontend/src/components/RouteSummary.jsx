--- conflicted
+++ resolved
@@ -2,13 +2,6 @@
 
 import { connect } from 'react-redux';
 
-<<<<<<< HEAD
-import { fetchPrecomputedWaitAndTripData } from '../actions';
-
-import TravelTimeChart from './TravelTimeChart';
-import MareyChart from './MareyChart';
-=======
->>>>>>> 9848b9ad
 import Grid from '@material-ui/core/Grid';
 import Paper from '@material-ui/core/Paper';
 import Tooltip from '@material-ui/core/Tooltip';
@@ -17,6 +10,7 @@
 import Rating from '@material-ui/lab/Rating';
 import Box from '@material-ui/core/Box';
 import TravelTimeChart from './TravelTimeChart';
+import MareyChart from './MareyChart';
 import { fetchPrecomputedWaitAndTripData } from '../actions';
 import {
   filterRoutes,
@@ -225,7 +219,6 @@
 
           <TravelTimeChart />
         </Grid>
-<<<<<<< HEAD
 
         <Grid item xs>
 
@@ -258,8 +251,7 @@
         <MareyChart/>
 
       </Grid>
-=======
->>>>>>> 9848b9ad
+
       </div>
     </Fragment>
   );
